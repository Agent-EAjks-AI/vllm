# SPDX-License-Identifier: Apache-2.0
# SPDX-FileCopyrightText: Copyright contributors to the vLLM project

import pytest
import pytest_asyncio
import requests

from vllm.transformers_utils.tokenizer import get_tokenizer

from ...utils import RemoteOpenAIServer
<<<<<<< HEAD
from .test_completion import zephyr_lora_files  # noqa: F401
=======
>>>>>>> 65e03893

# any model with a chat template should work here
MODEL_NAME = "HuggingFaceH4/zephyr-7b-beta"


@pytest.fixture(scope="module")
def server():
    args = [
        # use half precision for speed and memory savings in CI environment
        "--dtype",
        "bfloat16",
        "--max-model-len",
        "8192",
        "--enforce-eager",
        "--max-num-seqs",
        "128",
        "--enable-tokenizer-info-endpoint",
    ]

    with RemoteOpenAIServer(MODEL_NAME, args) as remote_server:
        yield remote_server


@pytest.fixture(scope="module")
def tokenizer_name(model_name: str):
    return model_name


@pytest_asyncio.fixture
async def client(server):
    async with server.get_async_client() as async_client:
        yield async_client


@pytest.mark.asyncio
@pytest.mark.parametrize(
    "model_name,tokenizer_name",
    [(MODEL_NAME, MODEL_NAME)],
    indirect=["tokenizer_name"],
)
async def test_tokenize_completions(
    server: RemoteOpenAIServer,
    model_name: str,
    tokenizer_name: str,
):
    tokenizer = get_tokenizer(tokenizer_name=tokenizer_name,
                              tokenizer_mode="fast")

    for add_special in [False, True]:
        prompt = "vllm1 This is a test prompt."
        tokens = tokenizer.encode(prompt, add_special_tokens=add_special)

        response = requests.post(server.url_for("tokenize"),
                                 json={
                                     "add_special_tokens": add_special,
                                     "model": model_name,
                                     "prompt": prompt
                                 })
        response.raise_for_status()

        result = response.json()
        assert result["tokens"] == tokens
        assert result["count"] == len(tokens)
        assert result["max_model_len"] == 8192
        assert result["token_strs"] is None


@pytest.mark.asyncio
@pytest.mark.parametrize(
    "model_name,tokenizer_name",
    [(MODEL_NAME, MODEL_NAME)],
    indirect=["tokenizer_name"],
)
async def test_tokenize_chat(
    server: RemoteOpenAIServer,
    model_name: str,
    tokenizer_name: str,
):
    tokenizer = get_tokenizer(tokenizer_name=tokenizer_name,
                              tokenizer_mode="fast")

    for add_generation in [False, True]:
        for add_special in [False, True]:
            conversation = [{
                "role": "user",
                "content": "Hi there!"
            }, {
                "role": "assistant",
                "content": "Nice to meet you!"
            }, {
                "role": "user",
                "content": "Can I ask a question? vllm1"
            }]
            for continue_final in [False, True]:
                if add_generation and continue_final:
                    continue
                if continue_final:
                    conversation.append({
                        "role": "assistant",
                        "content": "Sure,"
                    })

                prompt = tokenizer.apply_chat_template(
                    add_generation_prompt=add_generation,
                    continue_final_message=continue_final,
                    conversation=conversation,
                    tokenize=False)
                tokens = tokenizer.encode(prompt,
                                          add_special_tokens=add_special)

                response = requests.post(server.url_for("tokenize"),
                                         json={
                                             "add_generation_prompt":
                                             add_generation,
                                             "continue_final_message":
                                             continue_final,
                                             "add_special_tokens": add_special,
                                             "messages": conversation,
                                             "model": model_name
                                         })
                response.raise_for_status()

                result = response.json()
                assert result["tokens"] == tokens
                assert result["count"] == len(tokens)
                assert result["max_model_len"] == 8192
                assert result["token_strs"] is None


@pytest.mark.asyncio
@pytest.mark.parametrize(
    "model_name,tokenizer_name",
    [(MODEL_NAME, MODEL_NAME)],
    indirect=["tokenizer_name"],
)
async def test_tokenize_chat_with_tools(
    server: RemoteOpenAIServer,
    model_name: str,
    tokenizer_name: str,
):
    tokenizer = get_tokenizer(tokenizer_name=tokenizer_name,
                              tokenizer_mode="fast")

    for add_generation in [False, True]:
        for add_special in [False, True]:
            conversation = [{
                "role":
                "user",
                "content":
                "What's the weather like in Paris today?",
            }]

            tools = [{
                "type": "function",
                "function": {
                    "name": "get_weather",
                    "parameters": {
                        "type": "object",
                        "properties": {
                            "location": {
                                "type": "string"
                            }
                        },
                    },
                },
            }]

            for continue_final in [False, True]:
                if add_generation and continue_final:
                    continue
                if continue_final:
                    conversation.append({
                        "role": "assistant",
                        "content": "Sure,"
                    })

                prompt = tokenizer.apply_chat_template(
                    add_generation_prompt=add_generation,
                    continue_final_message=continue_final,
                    conversation=conversation,
                    tools=tools,
                    tokenize=False,
                )
                tokens = tokenizer.encode(prompt,
                                          add_special_tokens=add_special)

                response = requests.post(
                    server.url_for("tokenize"),
                    json={
                        "add_generation_prompt": add_generation,
                        "continue_final_message": continue_final,
                        "add_special_tokens": add_special,
                        "messages": conversation,
                        "model": model_name,
                        "tools": tools,
                    },
                )
                response.raise_for_status()

                result = response.json()
                assert result["tokens"] == tokens
                assert result["count"] == len(tokens)
                assert result["max_model_len"] == 8192
                assert result["token_strs"] is None


@pytest.mark.asyncio
@pytest.mark.parametrize(
    "model_name, tokenizer_name",
    [(MODEL_NAME, MODEL_NAME)],
    indirect=["tokenizer_name"],
)
async def test_tokenize_with_return_token_strs(
    server: RemoteOpenAIServer,
    model_name: str,
    tokenizer_name: str,
):
    tokenizer = get_tokenizer(tokenizer_name=tokenizer_name,
                              tokenizer_mode="fast")

    prompt = "This is a token_strs test prompt! vllm1"
    response = requests.post(
        server.url_for("tokenize"),
        json={
            "prompt": prompt,
            "model": model_name,
            "return_token_strs": True
        },
    )
    response.raise_for_status()

    tokens = tokenizer.encode(prompt, add_special_tokens=True)
    tokens_str = tokenizer.convert_ids_to_tokens(tokens)

    result = response.json()
    assert result["tokens"] == tokens
    assert result["count"] == len(tokens)
    assert result["max_model_len"] == 8192
    assert result["token_strs"] == tokens_str


@pytest.mark.asyncio
@pytest.mark.parametrize(
    "model_name,tokenizer_name",
    [(MODEL_NAME, MODEL_NAME)],
    indirect=["tokenizer_name"],
)
async def test_detokenize(
    server: RemoteOpenAIServer,
    model_name: str,
    tokenizer_name: str,
):
    tokenizer = get_tokenizer(tokenizer_name=tokenizer_name,
                              tokenizer_mode="fast")

    prompt = "This is a test prompt. vllm1"
    tokens = tokenizer.encode(prompt, add_special_tokens=False)

    response = requests.post(server.url_for("detokenize"),
                             json={
                                 "model": model_name,
                                 "tokens": tokens
                             })
    response.raise_for_status()

    assert response.json() == {"prompt": prompt}


@pytest.mark.asyncio
@pytest.mark.parametrize(
    "model_name,tokenizer_name",
    [(MODEL_NAME, MODEL_NAME)],
    indirect=["tokenizer_name"],
)
async def test_tokenizer_info_basic(
    server: RemoteOpenAIServer,
    model_name: str,
    tokenizer_name: str,
):
    """Test basic tokenizer info endpoint functionality."""
    response = requests.get(server.url_for("tokenizer_info"))
    response.raise_for_status()
    result = response.json()
    assert "tokenizer_class" in result
    assert isinstance(result["tokenizer_class"], str)
    assert result["tokenizer_class"]


@pytest.mark.asyncio
async def test_tokenizer_info_schema(server: RemoteOpenAIServer):
    """Test that the response matches expected schema types."""
    response = requests.get(server.url_for("tokenizer_info"))
    response.raise_for_status()
    result = response.json()
    field_types = {
        "add_bos_token": bool,
        "add_prefix_space": bool,
        "clean_up_tokenization_spaces": bool,
        "split_special_tokens": bool,
        "bos_token": str,
        "eos_token": str,
        "pad_token": str,
        "unk_token": str,
        "chat_template": str,
        "errors": str,
        "model_max_length": int,
        "additional_special_tokens": list,
        "added_tokens_decoder": dict,
    }
    for field, expected_type in field_types.items():
        if field in result and result[field] is not None:
            assert isinstance(
                result[field],
                expected_type), (f"{field} should be {expected_type.__name__}")


@pytest.mark.asyncio
async def test_tokenizer_info_added_tokens_structure(
    server: RemoteOpenAIServer, ):
    """Test added_tokens_decoder structure if present."""
    response = requests.get(server.url_for("tokenizer_info"))
    response.raise_for_status()
    result = response.json()
    added_tokens = result.get("added_tokens_decoder")
    if added_tokens:
        for token_id, token_info in added_tokens.items():
            assert isinstance(token_id, str), "Token IDs should be strings"
            assert isinstance(token_info, dict), "Token info should be a dict"
            assert "content" in token_info, "Token info should have content"
            assert "special" in token_info, (
                "Token info should have special flag")
            assert isinstance(token_info["special"],
                              bool), ("Special flag should be boolean")


@pytest.mark.asyncio
async def test_tokenizer_info_consistency_with_tokenize(
    server: RemoteOpenAIServer, ):
    """Test that tokenizer info is consistent with tokenization endpoint."""
    info_response = requests.get(server.url_for("tokenizer_info"))
    info_response.raise_for_status()
    info = info_response.json()
    tokenize_response = requests.post(
        server.url_for("tokenize"),
        json={
            "model": MODEL_NAME,
            "prompt": "Hello world!"
        },
    )
    tokenize_response.raise_for_status()
    tokenize_result = tokenize_response.json()
    info_max_len = info.get("model_max_length")
    tokenize_max_len = tokenize_result.get("max_model_len")
    if info_max_len and tokenize_max_len:
        assert info_max_len >= tokenize_max_len, (
            "Info max length should be >= tokenize max length")


@pytest.mark.asyncio
async def test_tokenizer_info_chat_template(server: RemoteOpenAIServer):
    """Test chat template is properly included."""
    response = requests.get(server.url_for("tokenizer_info"))
    response.raise_for_status()
    result = response.json()
    chat_template = result.get("chat_template")
    if chat_template:
        assert isinstance(chat_template,
                          str), ("Chat template should be a string")
        assert chat_template.strip(), "Chat template should not be empty"<|MERGE_RESOLUTION|>--- conflicted
+++ resolved
@@ -8,10 +8,6 @@
 from vllm.transformers_utils.tokenizer import get_tokenizer
 
 from ...utils import RemoteOpenAIServer
-<<<<<<< HEAD
-from .test_completion import zephyr_lora_files  # noqa: F401
-=======
->>>>>>> 65e03893
 
 # any model with a chat template should work here
 MODEL_NAME = "HuggingFaceH4/zephyr-7b-beta"
