[build-system]
# Should be mirrored in requirements/build.txt
requires = [
    "cmake>=3.26",
    "ninja",
    "packaging",
    "setuptools>=61",
    "setuptools-scm>=8.0",
    "torch == 2.6.0",
    "wheel",
    "jinja2",
]
build-backend = "setuptools.build_meta"

[project]
name = "vllm"
authors = [{name = "vLLM Team"}]
license = "Apache-2.0"
license-files = ["LICENSE"]
readme = "README.md"
description = "A high-throughput and memory-efficient inference and serving engine for LLMs"
classifiers = [
    "Programming Language :: Python :: 3.9",
    "Programming Language :: Python :: 3.10",
    "Programming Language :: Python :: 3.11",
    "Programming Language :: Python :: 3.12",
<<<<<<< HEAD
    "Programming Language :: Python :: 3.13",
    "License :: OSI Approved :: Apache Software License",
=======
>>>>>>> 4055130a
    "Intended Audience :: Developers",
    "Intended Audience :: Information Technology",
    "Intended Audience :: Science/Research",
    "Topic :: Scientific/Engineering :: Artificial Intelligence",
    "Topic :: Scientific/Engineering :: Information Analysis",
]
requires-python = ">=3.9,<3.13"
dynamic = [ "version", "dependencies", "optional-dependencies"]

[project.urls]
Homepage="https://github.com/vllm-project/vllm"
Documentation="https://vllm.readthedocs.io/en/latest/"
Slack="http://slack.vllm.ai/"

[project.scripts]
vllm = "vllm.entrypoints.cli.main:main"

[tool.setuptools_scm]
# no extra settings needed, presence enables setuptools-scm

[tool.setuptools.packages.find]
where = ["."]
include = ["vllm*"]

[tool.yapfignore]
ignore_patterns = [
    "build/**",
]

[tool.ruff]
# Allow lines to be as long as 80.
line-length = 80
exclude = [
    # External file, leaving license intact
    "examples/other/fp8/quantizer/quantize.py",
    "vllm/vllm_flash_attn/flash_attn_interface.pyi"
]

[tool.ruff.lint.per-file-ignores]
"vllm/third_party/**" = ["ALL"]
"vllm/version.py" = ["F401"]
"vllm/_version.py" = ["ALL"]
# Python 3.8 typing. TODO: Remove these excludes after v1.0.0
"vllm/adapter_commons/**/*.py" = ["UP006", "UP035"]
"vllm/attention/**/*.py" = ["UP006", "UP035"]
"vllm/compilation/**/*.py" = ["UP006", "UP035"]
"vllm/core/**/*.py" = ["UP006", "UP035"]
"vllm/device_allocator/**/*.py" = ["UP006", "UP035"]
"vllm/distributed/**/*.py" = ["UP006", "UP035"]
"vllm/engine/**/*.py" = ["UP006", "UP035"]
"vllm/executor/**/*.py" = ["UP006", "UP035"]
"vllm/lora/**/*.py" = ["UP006", "UP035"]
"vllm/model_executor/**/*.py" = ["UP006", "UP035"]
"vllm/platforms/**/*.py" = ["UP006", "UP035"]
"vllm/plugins/**/*.py" = ["UP006", "UP035"]
"vllm/profiler/**/*.py" = ["UP006", "UP035"]
"vllm/prompt_adapter/**/*.py" = ["UP006", "UP035"]
"vllm/spec_decode/**/*.py" = ["UP006", "UP035"]
"vllm/transformers_utils/**/*.py" = ["UP006", "UP035"]
"vllm/triton_utils/**/*.py" = ["UP006", "UP035"]
"vllm/vllm_flash_attn/**/*.py" = ["UP006", "UP035"]
"vllm/worker/**/*.py" = ["UP006", "UP035"]
"vllm/utils.py" = ["UP006", "UP035"]

[tool.ruff.lint]
select = [
    # pycodestyle
    "E",
    # Pyflakes
    "F",
    # pyupgrade
    "UP",
    # flake8-bugbear
    "B",
    # flake8-simplify
    "SIM",
    # isort
    # "I",
    "G",
]
ignore = [
    # star imports
    "F405", "F403",
    # lambda expression assignment
    "E731",
    # Loop control variable not used within loop body
    "B007",
    # f-string format
    "UP032",
    # Can remove once 3.10+ is the minimum Python version
    "UP007",
]

[tool.mypy]
ignore_missing_imports = true
check_untyped_defs = true
follow_imports = "silent"

# After fixing type errors resulting from follow_imports: "skip" -> "silent",
# move the directory here and remove it from tools/mypy.sh
files = [
    "vllm/*.py",
    "vllm/adapter_commons",
    "vllm/assets",
    "vllm/entrypoints",
    "vllm/core",
    "vllm/inputs",
    "vllm/logging_utils",
    "vllm/multimodal",
    "vllm/platforms",
    "vllm/transformers_utils",
    "vllm/triton_utils",
    "vllm/usage",
]
# TODO(woosuk): Include the code from Megatron and HuggingFace.
exclude = [
    "vllm/model_executor/parallel_utils/|vllm/model_executor/models/",
    # Ignore triton kernels in ops.
    'vllm/attention/ops/.*\.py$'
]

[tool.codespell]
ignore-words-list = "dout, te, indicies, subtile, ElementE"
skip = "tests/models/fixtures/*,tests/prompts/*,benchmarks/sonnet.txt,tests/lora/data/*,build/*,vllm/third_party/*"

[tool.isort]
use_parentheses = true
skip_gitignore = true

[tool.pytest.ini_options]
markers = [
    "skip_global_cleanup",
    "core_model: enable this model test in each PR instead of only nightly",
    "cpu_model: enable this model test in CPU tests",
    "quant_model: run this model test under Quantized category",
    "split: run this test as part of a split",
    "distributed: run this test only in distributed GPU tests",
    "skip_v1: do not run this test with v1",
    "optional: optional tests that are automatically skipped, include --optional to run them",
]

[tool.pymarkdown]
plugins.md004.style = "sublist" # ul-style
plugins.md013.enabled = false # line-length
plugins.md041.enabled = false # first-line-h1
plugins.md033.enabled = false # inline-html
plugins.md024.allow_different_nesting = true # no-duplicate-headers<|MERGE_RESOLUTION|>--- conflicted
+++ resolved
@@ -24,11 +24,7 @@
     "Programming Language :: Python :: 3.10",
     "Programming Language :: Python :: 3.11",
     "Programming Language :: Python :: 3.12",
-<<<<<<< HEAD
     "Programming Language :: Python :: 3.13",
-    "License :: OSI Approved :: Apache Software License",
-=======
->>>>>>> 4055130a
     "Intended Audience :: Developers",
     "Intended Audience :: Information Technology",
     "Intended Audience :: Science/Research",
