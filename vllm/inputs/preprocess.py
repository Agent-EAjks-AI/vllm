--- conflicted
+++ resolved
@@ -379,12 +379,7 @@
                 multi_modal_data,
                 parsed_content.get("mm_processor_kwargs"),
                 tokenization_kwargs=tokenization_kwargs,
-<<<<<<< HEAD
-                mm_hash_overrides=mm_hash_overrides,
-=======
-                lora_request=lora_request,
-                mm_uuids=mm_uuids,
->>>>>>> 90f3f7d7
+                mm_uuids=mm_uuids,
             )
         else:
             inputs = token_inputs(prompt_token_ids=prompt_token_ids)
@@ -411,12 +406,7 @@
                 multi_modal_data,
                 parsed_content.get("mm_processor_kwargs"),
                 tokenization_kwargs=tokenization_kwargs,
-<<<<<<< HEAD
-                mm_hash_overrides=mm_hash_overrides,
-=======
-                lora_request=lora_request,
-                mm_uuids=mm_uuids,
->>>>>>> 90f3f7d7
+                mm_uuids=mm_uuids,
             )
         else:
             inputs = token_inputs(prompt_token_ids=prompt_token_ids, )
@@ -442,12 +432,7 @@
                 multi_modal_data,
                 parsed_content.get("mm_processor_kwargs"),
                 tokenization_kwargs=tokenization_kwargs,
-<<<<<<< HEAD
-                mm_hash_overrides=mm_hash_overrides,
-=======
-                lora_request=lora_request,
-                mm_uuids=mm_uuids,
->>>>>>> 90f3f7d7
+                mm_uuids=mm_uuids,
             )
         else:
             prompt_token_ids = self._tokenize_prompt(
@@ -480,12 +465,7 @@
                 multi_modal_data,
                 parsed_content.get("mm_processor_kwargs"),
                 tokenization_kwargs=tokenization_kwargs,
-<<<<<<< HEAD
-                mm_hash_overrides=mm_hash_overrides,
-=======
-                lora_request=lora_request,
-                mm_uuids=mm_uuids,
->>>>>>> 90f3f7d7
+                mm_uuids=mm_uuids,
             )
         else:
             prompt_token_ids = await self._tokenize_prompt_async(
@@ -515,7 +495,6 @@
         Arguments:
 
         * prompt: single encoder or decoder input prompt
-        * lora_request: this is only valid for decoder prompts
 
         Returns:
 
@@ -528,34 +507,19 @@
         if parsed["type"] == "tokens":
             return self._process_tokens(
                 parsed["content"],
-<<<<<<< HEAD
-                mm_hash_overrides=mm_hash_overrides,
-=======
-                lora_request=lora_request,
-                mm_uuids=mm_uuids,
->>>>>>> 90f3f7d7
+                mm_uuids=mm_uuids,
             )
         if parsed["type"] == "text":
             return self._process_text(
                 parsed["content"],
                 tokenization_kwargs=tokenization_kwargs,
-<<<<<<< HEAD
-                mm_hash_overrides=mm_hash_overrides,
-=======
-                lora_request=lora_request,
-                mm_uuids=mm_uuids,
->>>>>>> 90f3f7d7
+                mm_uuids=mm_uuids,
             )
         if parsed["type"] == "str":
             return self._process_text(
                 TextPrompt(prompt=parsed["content"]),
                 tokenization_kwargs=tokenization_kwargs,
-<<<<<<< HEAD
-                mm_hash_overrides=mm_hash_overrides,
-=======
-                lora_request=lora_request,
-                mm_uuids=mm_uuids,
->>>>>>> 90f3f7d7
+                mm_uuids=mm_uuids,
             )
 
         assert_never(parsed)
@@ -578,34 +542,19 @@
         if parsed["type"] == "tokens":
             return await self._process_tokens_async(
                 parsed["content"],
-<<<<<<< HEAD
-                mm_hash_overrides=mm_hash_overrides,
-=======
-                lora_request=lora_request,
-                mm_uuids=mm_uuids,
->>>>>>> 90f3f7d7
+                mm_uuids=mm_uuids,
             )
         if parsed["type"] == "text":
             return await self._process_text_async(
                 parsed["content"],
                 tokenization_kwargs=tokenization_kwargs,
-<<<<<<< HEAD
-                mm_hash_overrides=mm_hash_overrides,
-=======
-                lora_request=lora_request,
-                mm_uuids=mm_uuids,
->>>>>>> 90f3f7d7
+                mm_uuids=mm_uuids,
             )
         if parsed["type"] == "str":
             return await self._process_text_async(
                 TextPrompt(prompt=parsed["content"]),
                 tokenization_kwargs=tokenization_kwargs,
-<<<<<<< HEAD
-                mm_hash_overrides=mm_hash_overrides,
-=======
-                lora_request=lora_request,
-                mm_uuids=mm_uuids,
->>>>>>> 90f3f7d7
+                mm_uuids=mm_uuids,
             )
 
         assert_never(parsed)
@@ -867,7 +816,6 @@
         Arguments:
 
         * prompt: input prompt
-        * lora_request
 
         Returns:
 
@@ -877,12 +825,7 @@
         prompt_comps = self._prompt_to_llm_inputs(
             prompt,
             tokenization_kwargs=tokenization_kwargs,
-<<<<<<< HEAD
-            mm_hash_overrides=mm_hash_overrides,
-=======
-            lora_request=lora_request,
             mm_uuids=mm_uuids,
->>>>>>> 90f3f7d7
         )
 
         return self._build_decoder_only_llm_inputs(prompt_comps)
@@ -901,12 +844,7 @@
         prompt_comps = await self._prompt_to_llm_inputs_async(
             prompt,
             tokenization_kwargs=tokenization_kwargs,
-<<<<<<< HEAD
-            mm_hash_overrides=mm_hash_overrides,
-=======
-            lora_request=lora_request,
             mm_uuids=mm_uuids,
->>>>>>> 90f3f7d7
         )
 
         return self._build_decoder_only_llm_inputs(prompt_comps)
@@ -936,12 +874,7 @@
         return self._process_decoder_only_prompt(
             prompt,
             tokenization_kwargs=tokenization_kwargs,
-<<<<<<< HEAD
-            mm_hash_overrides=mm_hash_overrides,
-=======
-            lora_request=lora_request,
             mm_uuids=mm_uuids,
->>>>>>> 90f3f7d7
         )
 
     async def preprocess_async(
@@ -972,12 +905,7 @@
         return await self._process_decoder_only_prompt_async(
             prompt,
             tokenization_kwargs=tokenization_kwargs,
-<<<<<<< HEAD
-            mm_hash_overrides=mm_hash_overrides,
-=======
-            lora_request=lora_request,
             mm_uuids=mm_uuids,
->>>>>>> 90f3f7d7
         )
 
     def clear_cache(self) -> None:
