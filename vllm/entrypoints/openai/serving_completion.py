--- conflicted
+++ resolved
@@ -127,13 +127,8 @@
             if self.model_config.skip_tokenizer_init:
                 tokenizer = None
             else:
-<<<<<<< HEAD
                 tokenizer = await self.engine_client.get_tokenizer()
-=======
-                tokenizer = await self.engine_client.get_tokenizer(lora_request
-                                                                   )
             renderer = self._get_renderer(tokenizer)
->>>>>>> 90f3f7d7
 
             engine_prompts = await renderer.render_prompt_and_embeds(
                 prompt_or_prompts=request.prompt,
