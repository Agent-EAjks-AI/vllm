--- conflicted
+++ resolved
@@ -76,13 +76,8 @@
         try:
             ctx.lora_request = self._maybe_get_adapters(ctx.request)
 
-<<<<<<< HEAD
             tokenizer = await self.engine_client.get_tokenizer()
-=======
-            tokenizer = await self.engine_client.get_tokenizer(ctx.lora_request
-                                                               )
             renderer = self._get_renderer(tokenizer)
->>>>>>> 60f0843e
 
             if isinstance(ctx.request, EmbeddingChatRequest):
                 (
