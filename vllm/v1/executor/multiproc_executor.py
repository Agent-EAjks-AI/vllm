--- conflicted
+++ resolved
@@ -191,15 +191,9 @@
                 outputs, self.output_rank)
         return self.kv_output_aggregator.aggregate(outputs, self.output_rank)
 
-<<<<<<< HEAD
-    def get_draft_token_ids(self) -> Optional[DraftTokenIds]:
-        # OPTIMIZATION: Get output only from a single worker (output_rank)
-        outputs = self.collective_rpc("get_draft_token_ids",
-=======
     def take_draft_token_ids(self) -> Optional[DraftTokenIds]:
         # OPTIMIZATION: Get output only from a single worker (output_rank)
         outputs = self.collective_rpc("take_draft_token_ids",
->>>>>>> 8a193031
                                       unique_reply_rank=self.output_rank)
         return outputs[0]
 
