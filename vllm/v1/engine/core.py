--- conflicted
+++ resolved
@@ -297,17 +297,10 @@
         return (engine_core_outputs,
                 scheduler_output.total_num_scheduled_tokens > 0)
 
-<<<<<<< HEAD
-    def post_step(self) -> None:
-        if self.use_spec_decode:
-            # Get the draft token ids.
-            draft_token_ids = self.model_executor.get_draft_token_ids()
-=======
     def post_step(self, model_executed: bool) -> None:
         if self.use_spec_decode and model_executed:
             # Take the draft token ids.
             draft_token_ids = self.model_executor.take_draft_token_ids()
->>>>>>> 8a193031
             if draft_token_ids is not None:
                 self.scheduler.update_draft_token_ids(draft_token_ids)
 
@@ -764,11 +757,7 @@
         for output in (outputs.items() if outputs else ()):
             self.output_queue.put_nowait(output)
         # Post-step hook.
-<<<<<<< HEAD
-        self.post_step()
-=======
         self.post_step(model_executed)
->>>>>>> 8a193031
 
         return model_executed
 
