--- conflicted
+++ resolved
@@ -289,15 +289,7 @@
 class OutputProcessor:
     """Process EngineCoreOutputs into RequestOutputs."""
 
-<<<<<<< HEAD
-    def __init__(
-        self,
-        tokenizer: AnyTokenizer,
-        log_stats: bool,
-    ):
-=======
-    def __init__(self, tokenizer: TokenizerGroup, log_stats: bool):
->>>>>>> 90f3f7d7
+    def __init__(self, tokenizer: AnyTokenizer, log_stats: bool):
         self.log_stats = log_stats
         self.tokenizer = tokenizer
         self.request_states: dict[str, RequestState] = {}
