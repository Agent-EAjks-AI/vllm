--- conflicted
+++ resolved
@@ -869,76 +869,6 @@
 
                 mrope_pos_ptr += completion_part_len
 
-<<<<<<< HEAD
-=======
-    def _calc_spec_decode_metadata(
-        self,
-        num_draft_tokens: np.ndarray,
-        cu_num_scheduled_tokens: np.ndarray,
-    ) -> SpecDecodeMetadata:
-        # Inputs:
-        # cu_num_scheduled_tokens:  [  4, 104, 107, 207, 209]
-        # num_draft_tokens:         [  3,   0,   2,   0,   1]
-        # Outputs:
-        # cu_num_draft_tokens:      [  3,   3,   5,   5,   6]
-        # logits_indices:           [  0,   1,   2,   3, 103, 104, 105, 106,
-        #                            206, 207, 208]
-        # target_logits_indices:    [  0,   1,   2,   5,   6,   9]
-        # bonus_logits_indices:     [  3,   4,   7,   8,  10]
-
-        # Compute the logits indices.
-        # [4, 1, 3, 1, 2]
-        num_sampled_tokens = num_draft_tokens + 1
-
-        # Step 1. cu_num_sampled_tokens: [4, 5, 8, 9, 11]
-        # arange: [0, 1, 2, 3, 0, 0, 1, 2, 0, 0, 1]
-        cu_num_sampled_tokens, arange = self._get_cumsum_and_arange(
-            num_sampled_tokens, cumsum_dtype=np.int32)
-        # Step 2. [0, 0, 0, 0, 103, 104, 104, 104, 206, 207, 207]
-        logits_indices = np.repeat(
-            cu_num_scheduled_tokens - num_sampled_tokens, num_sampled_tokens)
-        # Step 3. [0, 1, 2, 3, 103, 104, 105, 106, 206, 207, 208]
-        logits_indices += arange
-
-        # Compute the bonus logits indices.
-        bonus_logits_indices = cu_num_sampled_tokens - 1
-
-        # Compute the draft logits indices.
-        # cu_num_draft_tokens: [3, 3, 5, 5, 6]
-        # arange: [0, 1, 2, 0, 1, 0]
-        cu_num_draft_tokens, arange = self._get_cumsum_and_arange(
-            num_draft_tokens, cumsum_dtype=np.int32)
-        # [0, 0, 0, 5, 5, 9]
-        target_logits_indices = np.repeat(
-            cu_num_sampled_tokens - num_sampled_tokens, num_draft_tokens)
-        # [0, 1, 2, 5, 6, 9]
-        target_logits_indices += arange
-
-        # TODO: Optimize the CPU -> GPU copy.
-        cu_num_draft_tokens = torch.from_numpy(cu_num_draft_tokens).to(
-            self.device, non_blocking=True)
-        logits_indices = torch.from_numpy(logits_indices).to(self.device,
-                                                             non_blocking=True)
-        target_logits_indices = torch.from_numpy(target_logits_indices).to(
-            self.device, non_blocking=True)
-        bonus_logits_indices = torch.from_numpy(bonus_logits_indices).to(
-            self.device, non_blocking=True)
-
-        # Compute the draft token ids.
-        # draft_token_indices:      [  1,   2,   3, 105, 106, 208]
-        draft_token_ids = self.input_ids.gpu[logits_indices]
-        draft_token_ids = draft_token_ids[target_logits_indices + 1]
-
-        metadata = SpecDecodeMetadata(
-            draft_token_ids=draft_token_ids,
-            num_draft_tokens=num_draft_tokens.tolist(),
-            cu_num_draft_tokens=cu_num_draft_tokens,
-            target_logits_indices=target_logits_indices,
-            bonus_logits_indices=bonus_logits_indices,
-            logits_indices=logits_indices,
-        )
-        return metadata
-
     def _prepare_kv_sharing_fast_prefill(
         self,
         logits_indices: torch.Tensor,
@@ -965,7 +895,6 @@
             self.kv_sharing_fast_prefill_logits_indices[:num_logits_padded])
         return logits_indices_padded
 
->>>>>>> d7fbc6dd
     def _execute_mm_encoder(self, scheduler_output: "SchedulerOutput"):
         scheduled_encoder_inputs = scheduler_output.scheduled_encoder_inputs
         if not scheduled_encoder_inputs:
