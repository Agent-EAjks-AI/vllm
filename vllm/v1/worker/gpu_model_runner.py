# SPDX-License-Identifier: Apache-2.0
# SPDX-FileCopyrightText: Copyright contributors to the vLLM project

import copy
import gc
import threading
import time
import weakref
<<<<<<< HEAD
from typing import TYPE_CHECKING, Optional, TypeAlias, Union
=======
from typing import TYPE_CHECKING, Any, Optional, Union
>>>>>>> 2d8476e4

import numpy as np
import torch
import torch.distributed
import torch.nn as nn

from vllm.attention import AttentionType, get_attn_backend
from vllm.attention.backends.abstract import (AttentionBackend,
                                              AttentionMetadataBuilder)
from vllm.attention.layer import Attention
from vllm.attention.utils.fa_utils import get_flash_attn_version
from vllm.config import (CompilationLevel, VllmConfig,
                         get_layers_from_vllm_config)
from vllm.distributed.kv_transfer import (get_kv_transfer_group,
                                          has_kv_transfer_group)
from vllm.distributed.kv_transfer.kv_connector.v1 import KVConnectorBase_V1
from vllm.distributed.parallel_state import (
    get_pp_group, get_tp_group, graph_capture,
    prepare_communication_buffer_for_model)
from vllm.forward_context import (create_forward_context, get_forward_context,
                                  override_forward_context, DPMetadata,
                                  set_forward_context)
from vllm.logger import init_logger
from vllm.model_executor.layers.rotary_embedding import MRotaryEmbedding
from vllm.model_executor.model_loader import TensorizerLoader, get_model_loader
from vllm.multimodal import MULTIMODAL_REGISTRY
from vllm.multimodal.inputs import MultiModalKwargs, PlaceholderRange
from vllm.multimodal.utils import group_mm_inputs_by_modality
from vllm.sampling_params import SamplingType
from vllm.sequence import IntermediateTensors
from vllm.utils import (STR_DTYPE_TO_TORCH_DTYPE, DeviceMemoryProfiler,
                        GiB_bytes, LazyLoader, async_tensor_h2d, cdiv,
<<<<<<< HEAD
                        check_use_alibi, is_pin_memory_available,
                        current_stream)
from vllm.v1.attention.backends.flash_attn import FlashAttentionMetadata
=======
                        check_use_alibi, is_pin_memory_available)
>>>>>>> 2d8476e4
from vllm.v1.attention.backends.utils import CommonAttentionMetadata
from vllm.v1.core.encoder_cache_manager import compute_encoder_budget
from vllm.v1.kv_cache_interface import (AttentionSpec, FullAttentionSpec,
                                        KVCacheConfig, KVCacheSpec,
                                        SlidingWindowSpec)
from vllm.v1.outputs import (EMPTY_MODEL_RUNNER_OUTPUT, LogprobsTensors,
                             ModelRunnerOutput)
from vllm.v1.sample.metadata import SamplingMetadata
from vllm.v1.sample.rejection_sampler import RejectionSampler
from vllm.v1.sample.sampler import Sampler
from vllm.v1.spec_decode.eagle import EagleProposer
from vllm.v1.spec_decode.medusa import MedusaProposer
from vllm.v1.spec_decode.metadata import SpecDecodeMetadata
from vllm.v1.spec_decode.ngram_proposer import NgramProposer
from vllm.v1.spec_decode.utils import is_spec_decode_supported
from vllm.v1.utils import bind_kv_cache
from vllm.v1.worker.block_table import BlockTable
from vllm.v1.worker.gpu_input_batch import CachedRequestState, InputBatch
from vllm.v1.worker.lora_model_runner_mixin import LoRAModelRunnerMixin
from vllm.v1.worker.ubatching import UBatchContext, make_ubatch_contexts

from .utils import (gather_mm_placeholders, initialize_kv_cache_for_kv_sharing,
                    sanity_check_mm_encoder_outputs, scatter_mm_placeholders)

if TYPE_CHECKING:
    import xgrammar as xgr

    from vllm.model_executor.model_loader.tensorizer import TensorizerConfig
    from vllm.v1.core.sched.output import SchedulerOutput
else:
    xgr = LazyLoader("xgr", globals(), "xgrammar")

logger = init_logger(__name__)

AttnMetadataDict: TypeAlias = dict[str, FlashAttentionMetadata]
# list when ubatching is enabled
PerLayerAttnMetadata: TypeAlias = Union[list[AttnMetadataDict],
                                        AttnMetadataDict]

UbatchSlice: TypeAlias = tuple[slice, slice]
UBatchSlices: TypeAlias = list[UbatchSlice]


class GPUModelRunner(LoRAModelRunnerMixin):

    def __init__(
        self,
        vllm_config: VllmConfig,
        device: torch.device,
    ):
        self.vllm_config = vllm_config
        self.model_config = vllm_config.model_config
        self.cache_config = vllm_config.cache_config
        self.lora_config = vllm_config.lora_config
        self.load_config = vllm_config.load_config
        self.parallel_config = vllm_config.parallel_config
        self.scheduler_config = vllm_config.scheduler_config
        self.speculative_config = vllm_config.speculative_config
        self.prompt_adapter_config = vllm_config.prompt_adapter_config
        self.observability_config = vllm_config.observability_config

        from vllm.model_executor.models.utils import set_cpu_offload_max_bytes
        set_cpu_offload_max_bytes(
            int(self.cache_config.cpu_offload_gb * 1024**3))

        model_config = self.model_config
        cache_config = self.cache_config
        scheduler_config = self.scheduler_config
        parallel_config = self.parallel_config
        self.device = device
        self.pin_memory = is_pin_memory_available()
        self.dtype = self.model_config.dtype
        if cache_config.cache_dtype == "auto":
            self.kv_cache_dtype = self.dtype
        else:
            self.kv_cache_dtype = STR_DTYPE_TO_TORCH_DTYPE[
                cache_config.cache_dtype]

        self.is_multimodal_model = model_config.is_multimodal_model
        self.max_model_len = model_config.max_model_len
        self.max_num_tokens = scheduler_config.max_num_batched_tokens
        self.max_num_reqs = scheduler_config.max_num_seqs

        # Model-related.
        self.num_query_heads = model_config.get_num_attention_heads(
            parallel_config)
        self.hidden_size = model_config.get_hidden_size()
        self.attention_chunk_size = model_config.attention_chunk_size

        self.cascade_attn_enabled = not self.model_config.disable_cascade_attn

        # Multi-modal data support
        self.mm_registry = MULTIMODAL_REGISTRY
        self.uses_mrope = model_config.uses_mrope

        encoder_compute_budget, encoder_cache_size = compute_encoder_budget(
            model_config=model_config,
            scheduler_config=scheduler_config,
            mm_registry=self.mm_registry,
        )
        self.max_num_encoder_input_tokens = encoder_compute_budget
        self.encoder_cache_size = encoder_cache_size

        # Sampler
        self.sampler = Sampler()

        # Lazy initializations
        # self.model: nn.Module  # Set after load_model
        # Initialize in initialize_kv_cache
        self.kv_caches: list[torch.Tensor] = []
        self.attn_metadata_builders: list[AttentionMetadataBuilder] = []
        self.attn_backends: list[type[AttentionBackend]] = []
        # self.kv_cache_config: KVCacheConfig

        # req_id -> (input_id -> encoder_output)
        self.encoder_cache: dict[str, dict[int, torch.Tensor]] = {}

        self.use_aux_hidden_state_outputs = False
        # Set up speculative decoding.
        # NOTE(Jiayi): currently we put the entire draft model on
        # the last PP rank. This is not ideal if there are many
        # layers in the draft model.
        if self.speculative_config and get_pp_group().is_last_rank:
            if self.speculative_config.method == "ngram":
                self.drafter = NgramProposer(self.vllm_config)
            elif self.speculative_config.use_eagle():
                self.drafter = EagleProposer(self.vllm_config, self.device,
                                             self)  # type: ignore
                if self.speculative_config.method == "eagle3":
                    self.use_aux_hidden_state_outputs = True
            elif self.speculative_config.method == "medusa":
                self.drafter = MedusaProposer(
                    vllm_config=self.vllm_config,
                    device=self.device)  # type: ignore
            else:
                raise ValueError("Unknown speculative decoding method: "
                                 f"{self.speculative_config.method}")
            self.rejection_sampler = RejectionSampler()

        # Request states.
        self.requests: dict[str, CachedRequestState] = {}

        # Input Batch
        # NOTE(Chen): Ideally, we should initialize the input batch inside
        # `initialize_kv_cache` based on the kv cache config. However, as in
        # https://github.com/vllm-project/vllm/pull/18298, due to some unknown
        # reasons, we have to initialize the input batch before `load_model`,
        # quantization + weight offloading will fail otherwise. As a temporary
        # solution, we initialize the input batch here, and re-initialize it
        # in `initialize_kv_cache` if the block_sizes here is different from
        # the block_sizes in the kv cache config.
        self.input_batch = InputBatch(
            max_num_reqs=self.max_num_reqs,
            max_model_len=self.max_model_len,
            max_num_batched_tokens=self.max_num_tokens,
            device=self.device,
            pin_memory=self.pin_memory,
            vocab_size=self.model_config.get_vocab_size(),
            block_sizes=[self.cache_config.block_size],
        )

        self.use_cuda_graph = (self.vllm_config.compilation_config.level
                               == CompilationLevel.PIECEWISE
                               and not self.model_config.enforce_eager)
        # TODO(woosuk): Provide an option to tune the max cudagraph batch size.
        # The convention is different.
        # self.cudagraph_batch_sizes sorts in ascending order.
        # The batch sizes in the config are in descending order.
        self.cudagraph_batch_sizes = list(
            reversed(
                self.vllm_config.compilation_config.cudagraph_capture_sizes))

        # Cache the device properties.
        self._init_device_properties()

        # Persistent buffers for CUDA graphs.
        self.input_ids = torch.zeros(self.max_num_tokens,
                                     dtype=torch.int32,
                                     device=self.device)
        self.positions = torch.zeros(self.max_num_tokens,
                                     dtype=torch.int64,
                                     device=self.device)
        self.query_start_loc = torch.zeros(self.max_num_reqs + 1,
                                           dtype=torch.int32,
                                           device=self.device)
        self.seq_lens = torch.zeros(self.max_num_reqs,
                                    dtype=torch.int32,
                                    device=self.device)
        self.slot_mapping = torch.zeros(self.max_num_tokens,
                                        dtype=torch.int64,
                                        device=self.device)

        # None in the first PP rank. The rest are set after load_model.
        self.intermediate_tensors: Optional[IntermediateTensors] = None

        # Only relevant for models using M-RoPE (e.g, Qwen2-VL)
        if self.uses_mrope:
            # NOTE: `mrope_positions` is implemented with one additional dummy
            # position on purpose to make it non-contiguous so that it can work
            # with torch compile.
            # See detailed explanation in https://github.com/vllm-project/vllm/pull/12128#discussion_r1926431923

            # NOTE: When M-RoPE is enabled, position ids are 3D regardless of
            # the modality of inputs. For text-only inputs, each dimension has
            # identical position IDs, making M-RoPE functionally equivalent to
            # 1D-RoPE.
            # See page 5 of https://arxiv.org/abs/2409.12191
            self.mrope_positions = torch.zeros((3, self.max_num_tokens + 1),
                                               dtype=torch.int64,
                                               device=self.device)
            self.mrope_positions_cpu = torch.zeros(
                (3, self.max_num_tokens + 1),
                dtype=torch.int64,
                device="cpu",
                pin_memory=self.pin_memory)

        # Only relevant for models using ALiBi (e.g, MPT)
        self.use_alibi = check_use_alibi(model_config)

        self.inputs_embeds = torch.zeros(
            (self.max_num_tokens, self.hidden_size),
            dtype=self.dtype,
            device=self.device)

        # OPTIMIZATION: Cache the tensors rather than creating them every step.
        # Keep in int64 to avoid overflow with long context
        self.arange_np = np.arange(max(self.max_num_reqs + 1,
                                       self.max_model_len,
                                       self.max_num_tokens),
                                   dtype=np.int64)
        # NOTE(woosuk): These tensors are "stateless", i.e., they are literally
        # a faster version of creating a new tensor every time. Thus, we should
        # not make any assumptions about the values in these tensors.
        self.input_ids_cpu = torch.zeros(self.max_num_tokens,
                                         dtype=torch.int32,
                                         device="cpu",
                                         pin_memory=self.pin_memory)
        self.positions_cpu = torch.zeros(self.max_num_tokens,
                                         dtype=torch.int64,
                                         device="cpu",
                                         pin_memory=self.pin_memory)
        self.positions_np = self.positions_cpu.numpy()
        self.query_start_loc_cpu = torch.zeros(self.max_num_reqs + 1,
                                               dtype=torch.int32,
                                               device="cpu",
                                               pin_memory=self.pin_memory)
        self.query_start_loc_np = self.query_start_loc_cpu.numpy()
        self.seq_lens_cpu = torch.zeros(self.max_num_reqs,
                                        dtype=torch.int32,
                                        device="cpu",
                                        pin_memory=self.pin_memory)
        self.seq_lens_np = self.seq_lens_cpu.numpy()

        # Layer pairings for cross-layer KV sharing.
        # If an Attention layer `layer_name` is in the keys of this dict, it
        # means this layer will perform attention using the keys and values
        # from the KV cache of `shared_kv_cache_layers[layer_name]`.
        self.shared_kv_cache_layers: dict[str, str] = {}

    def _may_reorder_batch(self, scheduler_output: "SchedulerOutput") -> bool:
        """
        Update the order of requests in the batch based on the attention
        backend's needs. For example, some attention backends (namely MLA) may
        want to separate requests based on if the attention computation will be
        compute-bound or memory-bound.

        Args:
            scheduler_output: The scheduler output.

        Returns:
            True if the batch was reordered, False otherwise.
        """
        batch_reordered = self.attn_metadata_builders[0].reorder_batch(
            self.input_batch, scheduler_output)

        # For models with multiple KV cache groups, the groups should agree on
        # the same order of requests. We ensure this by only allowing the first
        # group to reorder the batch and asserting that all other groups do not
        # reorder the batch.
        for i in range(1, len(self.kv_cache_config.kv_cache_groups)):
            assert not self.attn_metadata_builders[i].reorder_batch(
                self.input_batch, scheduler_output)
        return batch_reordered

    # Note: used for model runner override.
    def _init_device_properties(self) -> None:
        """Initialize attributes from torch.cuda.get_device_properties
        """
        self.device_properties = torch.cuda.get_device_properties(self.device)
        self.num_sms = self.device_properties.multi_processor_count

    # Note: used for model runner override.
    def _sync_device(self) -> None:
        torch.cuda.synchronize()

    def _update_states(self, scheduler_output: "SchedulerOutput") -> None:
        """Update the cached states and the persistent batch with the scheduler
        output.

        The updated states are used by the `_prepare_inputs` function to create
        the input GPU tensors for the model.

        The SamplingMetadata is updated and copied to the GPU if there is a
        new/resumed/paused/finished request in the batch.
        """
        # Remove finished requests from the cached states.
        for req_id in scheduler_output.finished_req_ids:
            self.requests.pop(req_id, None)
            self.encoder_cache.pop(req_id, None)
        # Remove the finished requests from the persistent batch.
        # NOTE(woosuk): There could be an edge case where finished_req_ids and
        # scheduled_req_ids overlap. This happens when a request is aborted and
        # then resubmitted with the same ID. In this case, we treat them as two
        # distinct requests - clearing the cached states for the first request
        # and handling the second as a new request.
        removed_req_indices: list[int] = []
        for req_id in scheduler_output.finished_req_ids:
            req_index = self.input_batch.remove_request(req_id)
            if req_index is not None:
                removed_req_indices.append(req_index)

        # Free the cached encoder outputs.
        for req_id, input_id in scheduler_output.free_encoder_input_ids:
            encoder_outputs = self.encoder_cache.get(req_id)
            if encoder_outputs is not None:
                encoder_outputs.pop(input_id, None)
                if not encoder_outputs:
                    self.encoder_cache.pop(req_id, None)

        # Remove the unscheduled requests from the persistent batch.
        # NOTE(woosuk): The unscheduled requests are either preempted requests
        # or running requests that are not scheduled in this step. We remove
        # them from the persistent batch but keep their cached states since
        # they will be scheduled again sometime in the future.
        scheduled_req_ids = scheduler_output.num_scheduled_tokens.keys()
        cached_req_ids = self.input_batch.req_id_to_index.keys()
        unscheduled_req_ids = cached_req_ids - scheduled_req_ids
        # NOTE(woosuk): The persistent batch optimization assumes that
        # consecutive batches contain mostly the same requests. If batches
        # have low request overlap (e.g., alternating between two distinct
        # sets of requests), this optimization becomes very inefficient.
        for req_id in unscheduled_req_ids:
            req_index = self.input_batch.remove_request(req_id)
            assert req_index is not None
            removed_req_indices.append(req_index)

        req_ids_to_add: list[str] = []
        # Add new requests to the cached states.
        for new_req_data in scheduler_output.scheduled_new_reqs:
            req_id = new_req_data.req_id
            sampling_params = new_req_data.sampling_params
            if sampling_params.sampling_type == SamplingType.RANDOM_SEED:
                generator = torch.Generator(device=self.device)
                generator.manual_seed(sampling_params.seed)
            else:
                generator = None

            self.requests[req_id] = CachedRequestState(
                req_id=req_id,
                prompt_token_ids=new_req_data.prompt_token_ids,
                mm_inputs=new_req_data.mm_inputs,
                mm_positions=new_req_data.mm_positions,
                sampling_params=sampling_params,
                generator=generator,
                block_ids=new_req_data.block_ids,
                num_computed_tokens=new_req_data.num_computed_tokens,
                output_token_ids=[],
                lora_request=new_req_data.lora_request,
            )

            # Only relevant for models using M-RoPE (e.g, Qwen2-VL)
            if self.uses_mrope:
                image_grid_thw = []
                video_grid_thw = []
                second_per_grid_ts = []
                audio_feature_lengths = []
                use_audio_in_video = False
                for mm_input in self.requests[req_id].mm_inputs:
                    if mm_input.get("image_grid_thw") is not None:
                        image_grid_thw.extend(
                            mm_input["image_grid_thw"].tolist())
                    if mm_input.get("video_grid_thw") is not None:
                        video_grid_thw.extend(
                            mm_input["video_grid_thw"].tolist())
                    if mm_input.get("second_per_grid_ts") is not None:
                        second_per_grid_ts.extend(
                            mm_input["second_per_grid_ts"])
                    if mm_input.get("audio_feature_lengths") is not None:
                        audio_feature_lengths.extend(
                            mm_input["audio_feature_lengths"])
                    if mm_input.get("use_audio_in_video") is True:
                        use_audio_in_video = True

                hf_config = self.model_config.hf_config

                self.requests[req_id].mrope_positions, \
                    self.requests[req_id].mrope_position_delta = \
                    MRotaryEmbedding.get_input_positions_tensor(
                        self.requests[req_id].prompt_token_ids,
                        hf_config=hf_config,
                        image_grid_thw=image_grid_thw,
                        video_grid_thw=video_grid_thw,
                        second_per_grid_ts=second_per_grid_ts,
                        audio_feature_lengths=audio_feature_lengths,
                        use_audio_in_video=use_audio_in_video,
                    )

            req_ids_to_add.append(req_id)

        # Update the states of the running/resumed requests.
        for req_data in scheduler_output.scheduled_cached_reqs:
            req_id = req_data.req_id
            req_state = self.requests[req_id]

            # Update the cached states.
            num_computed_tokens = req_data.num_computed_tokens
            req_state.num_computed_tokens = num_computed_tokens
            # Add the sampled token(s) from the previous step (if any).
            # This doesn't include "unverified" tokens like spec decode tokens.
            num_new_tokens = (num_computed_tokens +
                              len(req_data.new_token_ids) -
                              req_state.num_tokens)
            if num_new_tokens == 1:
                # Avoid slicing list in most common case.
                req_state.output_token_ids.append(req_data.new_token_ids[-1])
            elif num_new_tokens > 0:
                req_state.output_token_ids.extend(
                    req_data.new_token_ids[-num_new_tokens:])
            # Update the block IDs.
            if not req_data.resumed_from_preemption:
                # Append the new blocks to the existing block IDs.
                for block_ids, new_block_ids in zip(  # type: ignore[call-overload]
                        req_state.block_ids,
                        req_data.new_block_ids,
                        strict=True):
                    block_ids.extend(new_block_ids)
            else:
                # The request is resumed from preemption.
                # Replace the existing block IDs with the new ones.
                req_state.block_ids = req_data.new_block_ids

            req_index = self.input_batch.req_id_to_index.get(req_id)
            if req_index is None:
                # The request is not in the persistent batch.
                # The request was either preempted and resumed later, or was not
                # scheduled in the previous step and needs to be added again.
                req_ids_to_add.append(req_id)
                continue

            # Update the persistent batch.
            self.input_batch.num_computed_tokens_cpu[req_index] = (
                num_computed_tokens)
            self.input_batch.block_table.append_row(req_data.new_block_ids,
                                                    req_index)
            # Add new_token_ids to token_ids_cpu.
            start_token_index = num_computed_tokens
            end_token_index = num_computed_tokens + len(req_data.new_token_ids)
            self.input_batch.token_ids_cpu[
                req_index,
                start_token_index:end_token_index] = req_data.new_token_ids
            self.input_batch.num_tokens_no_spec[req_index] = end_token_index
            # Add spec_token_ids to token_ids_cpu.
            spec_token_ids = scheduler_output.scheduled_spec_decode_tokens.get(
                req_id, ())
            if spec_token_ids:
                start_index = end_token_index
                end_token_index += len(spec_token_ids)
                self.input_batch.token_ids_cpu[
                    req_index, start_index:end_token_index] = spec_token_ids
            # NOTE(woosuk): `num_tokens` here may include spec decode tokens.
            self.input_batch.num_tokens[req_index] = end_token_index

        # Check if the batch has changed. If not, we can skip copying the
        # sampling metadata from CPU to GPU.
        batch_changed = len(removed_req_indices) > 0 or len(req_ids_to_add) > 0

        # Add the new or resumed requests to the persistent batch.
        # The smaller empty indices are filled first.
        removed_req_indices.sort(reverse=True)
        for req_id in req_ids_to_add:
            req_state = self.requests[req_id]
            if removed_req_indices:
                # Fill the empty index.
                req_index = removed_req_indices.pop()
            else:
                # Append to the end.
                req_index = None
            self.input_batch.add_request(req_state, req_index)

        # Condense the batched states if there are empty indices.
        if removed_req_indices:
            self.input_batch.condense(removed_req_indices)

        batch_reordered = self._may_reorder_batch(scheduler_output)

        if batch_changed or batch_reordered:
            self.input_batch.refresh_sampling_metadata()

    def _ubatch_split(
            self, query_start_loc_np: torch.Tensor,
            max_num_scheduled_tokens: int,
            scheduler_output: "SchedulerOutput") -> Optional[UBatchSlices]:
        total_num_scheduled_tokens = scheduler_output.total_num_scheduled_tokens
        num_reqs = self.input_batch.num_reqs

        if self.parallel_config.enable_microbatching and \
            total_num_scheduled_tokens >= \
            self.parallel_config.microbatching_token_threshold \
            and max_num_scheduled_tokens == 1:
            # For pure decode we can just create ubatchs by cutting the request
            # in half
            b0_reqs_end = num_reqs // 2
            b0_tokens_end = total_num_scheduled_tokens // 2
            assert b0_reqs_end < num_reqs and \
                b0_tokens_end < total_num_scheduled_tokens
            return [
                (slice(0, b0_reqs_end), slice(0, b0_tokens_end)),
                (slice(b0_reqs_end, num_reqs),
                 slice(b0_tokens_end, total_num_scheduled_tokens)),
            ]

        # if self.parallel_config.enable_microbatching and \
        #     self.parallel_config.always_microbatch_if_enabled:
            # print(f"PREFIL RUN total_num_scheduled_tokens: {total_num_scheduled_tokens} max_num_scheduled_tokens {max_num_scheduled_tokens}")
            # TODO we can do something more advanced here to try to balance,
            #  i.e. split to the left of `total_num_scheduled_tokens // 2` if it
            #  is more balanced
            # req_split_id = np.argmax(
            #     query_start_loc_np > (total_num_scheduled_tokens // 2))
            # return [(slice(0, req_split_id),
            #          slice(0, query_start_loc_np[req_split_id])),
            #         (slice(req_split_id, num_reqs),
            #          slice(query_start_loc_np[req_split_id],
            #                total_num_scheduled_tokens))]
        return None

    def _get_cumsum_and_arange(
        self,
        num_tokens: np.ndarray,
        cumsum_dtype: Optional[np.dtype] = None,
    ) -> tuple[np.ndarray, np.ndarray]:
        """Get the cumulative sum and batched arange of the given array.
        # E.g., [2, 5, 3] -> ([2, 7, 10], [0, 1, 0, 1, 2, 3, 4, 0, 1, 2])
        # Equivalent to but faster than:
        # np.concatenate([np.arange(n) for n in num_tokens])
        """
        # Step 1. [2, 5, 3] -> [2, 7, 10]
        cu_num_tokens = np.cumsum(num_tokens, dtype=cumsum_dtype)
        total_num_tokens = cu_num_tokens[-1]
        # Step 2. [2, 7, 10] -> [0, 0, 2, 2, 2, 2, 2, 7, 7, 7]
        cumsums_offsets = np.repeat(cu_num_tokens - num_tokens, num_tokens)
        # Step 3. [0, 1, 0, 1, 2, 3, 4, 0, 1, 2]
        arange = self.arange_np[:total_num_tokens] - cumsums_offsets

        return cu_num_tokens, arange

    def _prepare_inputs(
<<<<<<< HEAD
        self, scheduler_output: "SchedulerOutput"
    ) -> tuple[PerLayerAttnMetadata, torch.Tensor,
               Optional[SpecDecodeMetadata], Optional[UBatchSlices],
               int, Optional[torch.Tensor]]:
=======
        self,
        scheduler_output: "SchedulerOutput",
    ) -> tuple[dict[str, Any], torch.Tensor, Optional[SpecDecodeMetadata]]:
>>>>>>> 2d8476e4
        total_num_scheduled_tokens = scheduler_output.total_num_scheduled_tokens
        assert total_num_scheduled_tokens > 0
        num_reqs = self.input_batch.num_reqs
        assert num_reqs > 0

        # OPTIMIZATION: Start copying the block table first.
        # This way, we can overlap the copy with the following CPU operations.
        self.input_batch.block_table.commit(num_reqs)

        # Get the number of scheduled tokens for each request.
        req_ids = self.input_batch.req_ids
        tokens = [scheduler_output.num_scheduled_tokens[i] for i in req_ids]
        num_scheduled_tokens = np.array(tokens, dtype=np.int32)
        max_num_scheduled_tokens = max(tokens)

        # Get request indices.
        # E.g., [2, 5, 3] -> [0, 0, 1, 1, 1, 1, 1, 2, 2, 2]
        req_indices = np.repeat(self.arange_np[:num_reqs],
                                num_scheduled_tokens)

        # cu_num_tokens: [2, 5, 3] -> [2, 7, 10]
        # arange: [0, 1, 0, 1, 2, 3, 4, 0, 1, 2]
        cu_num_tokens, arange = self._get_cumsum_and_arange(
            num_scheduled_tokens)

        # Get positions.
        positions_np = self.positions_np[:total_num_scheduled_tokens]
        np.add(self.input_batch.num_computed_tokens_cpu[req_indices],
               arange,
               out=positions_np)

        # Calculate M-RoPE positions.
        # Only relevant for models using M-RoPE (e.g, Qwen2-VL)
        if self.uses_mrope:
            self._calc_mrope_positions(scheduler_output)

        # Get token indices.
        # E.g., [0, 1, 0, 1, 2, 3, 4, 0, 1, 2]
        # -> [0, 1, M, M + 1, M + 2, M + 3, M + 4, 2 * M, 2 * M + 1, 2 * M + 2]
        # where M is the max_model_len.
        token_indices = (positions_np +
                         req_indices * self.input_batch.token_ids_cpu.shape[1])

        # NOTE(woosuk): We use torch.index_select instead of np.take here
        # because torch.index_select is much faster than np.take for large
        # tensors.
        torch.index_select(self.input_batch.token_ids_cpu_tensor.flatten(),
                           0,
                           torch.from_numpy(token_indices),
                           out=self.input_ids_cpu[:total_num_scheduled_tokens])

        # Calculate the slot mapping for each KV cache group.
        for kv_cache_group_id, kv_cache_group_spec in enumerate(
                self.kv_cache_config.kv_cache_groups):
            block_size = kv_cache_group_spec.kv_cache_spec.block_size
            block_table: BlockTable = self.input_batch.block_table[
                kv_cache_group_id]
            # E.g., [0, 1, 0, 1, 2, 3, 4, 0, 1, 2]
            # -> [0, 0, K, K, K + 1, K + 1, K + 2, 2 * K, 2 * K, 2 * K + 1]
            # where K is the max_num_blocks_per_req and the block size is 2.
            # NOTE(woosuk): We can't simply use `token_indices // block_size`
            # here because M (max_model_len) is not necessarily divisible by
            # block_size.
            block_table_indices = (
                req_indices * block_table.max_num_blocks_per_req +
                positions_np // block_size)
            block_table_cpu = block_table.get_cpu_tensor()
            block_numbers = block_table_cpu.flatten(
            )[block_table_indices].numpy()
            block_offsets = positions_np % block_size
            np.add(
                block_numbers * block_size,
                block_offsets,
                out=block_table.slot_mapping_np[:total_num_scheduled_tokens])

        # Prepare the attention metadata.
        self.query_start_loc_np[0] = 0
        self.query_start_loc_np[1:num_reqs + 1] = cu_num_tokens

        ubatch_slices: Optional[UBatchSlices] = self._ubatch_split(
            self.query_start_loc_np, max_num_scheduled_tokens,
            scheduler_output)
        should_ubatch = self.should_ubatch(True if ubatch_slices else False)
        if should_ubatch:
            assert ubatch_slices
        # Don't attempt to microbatch unless every other DP worker is also microbatching
        if not should_ubatch and ubatch_slices:
            ubatch_slices = None

        num_pad_tokens = 0
        num_tokens_after_padding = None
        if ubatch_slices:
            assert should_ubatch
            num_pad_tokens, num_tokens_after_padding = self.get_dp_padding_ubatch(ubatch_slices)
            if num_pad_tokens > 0:
                if num_pad_tokens < scheduler_output.total_num_scheduled_tokens:
                    self.pad_out_ubatch_first_stage(ubatch_slices, num_pad_tokens)
                else:
                    # We bail out of ubatching here. This accounts for the case where 
                    # the padding would result in an "empty" second ubatch.
                    # TODO: just make the second ubatch a dummy ubatch
                    ubatch_slices = None
        
        # This AR is only necessary in the case described above where 
        # the second ubatch ends up being empty. NOte if you delete this go delete 
        # the second should_ubatch call in  _dummy_run
        should_ubatch = self.should_ubatch(True if ubatch_slices else False)
        if not should_ubatch:
            num_pad_tokens = 0
            num_tokens_after_padding = None
            ubatch_slices = None


        

        self.seq_lens_np[:num_reqs] = (
            self.input_batch.num_computed_tokens_cpu[:num_reqs] +
            num_scheduled_tokens)

        # Copy the tensors to the GPU.
        self.input_ids[:total_num_scheduled_tokens].copy_(
            self.input_ids_cpu[:total_num_scheduled_tokens], non_blocking=True)
        if self.uses_mrope:
            # Only relevant for models using M-RoPE (e.g, Qwen2-VL)
            self.mrope_positions[:, :total_num_scheduled_tokens].copy_(
                self.mrope_positions_cpu[:, :total_num_scheduled_tokens],
                non_blocking=True)
        else:
            # Common case (1D positions)
            self.positions[:total_num_scheduled_tokens].copy_(
                self.positions_cpu[:total_num_scheduled_tokens],
                non_blocking=True)

        self.query_start_loc[:num_reqs + 1].copy_(
            self.query_start_loc_cpu[:num_reqs + 1], non_blocking=True)
        self.seq_lens[:num_reqs].copy_(self.seq_lens_cpu[:num_reqs],
                                       non_blocking=True)

        # Fill unused with -1. Needed for reshape_and_cache
        self.seq_lens[num_reqs:].fill_(0)
        self.query_start_loc[num_reqs + 1:].fill_(-1)

        query_start_loc = self.query_start_loc[:num_reqs + 1]
        seq_lens = self.seq_lens[:num_reqs]

        common_attn_metadata = CommonAttentionMetadata(
            query_start_loc=query_start_loc, seq_lens=seq_lens)

<<<<<<< HEAD
        attn_metadata: PerLayerAttnMetadata = {}
        if ubatch_slices is not None:
            attn_metadata = [dict() for _ in range(len(ubatch_slices))]

=======
        attn_metadata: dict[str, Any] = {}
>>>>>>> 2d8476e4
        # Prepare the attention metadata for each KV cache group and make layers
        # in the same group share the same metadata.
        for kv_cache_group_id, kv_cache_group_spec in enumerate(
                self.kv_cache_config.kv_cache_groups):

            # Prepare for cascade attention if enabled & beneficial.
            common_prefix_len = 0
            if self.cascade_attn_enabled:
                common_prefix_len = self._compute_cascade_attn_prefix_len(
                    num_scheduled_tokens,
                    scheduler_output.
                    num_common_prefix_blocks[kv_cache_group_id],
                    kv_cache_group_spec.kv_cache_spec,
                    self.attn_metadata_builders[kv_cache_group_id],
                )

            # Fill unused with -1. Needed for reshape_and_cache in full cuda
            # graph mode.
            if self.vllm_config.compilation_config.full_cuda_graph:
                self.input_batch.block_table[kv_cache_group_id]\
                    .slot_mapping.fill_(-1)

            if ubatch_slices is not None:
                for ubid, (req_slice, token_slice) in enumerate(ubatch_slices):
                    # Run a dummy batch if its a empty ubatch
                    if token_slice.stop <= token_slice.start:
                        attn_metadata_i = None
                    else:
                        attn_metadata_i = (
                            self.attn_metadata_builders[kv_cache_group_id].
                            build_slice(
                                req_slice=req_slice,
                                token_slice=token_slice,
                                max_query_len=max(tokens[req_slice]),
                                common_prefix_len=common_prefix_len,
                                common_attn_metadata=common_attn_metadata,
                            ))
                    for layer_name in kv_cache_group_spec.layer_names:
                        assert type(attn_metadata) is list
                        # assert attn_metadata_i is not None
                        # What if it's None? Do we still add it to the list?
                        attn_metadata[ubid][layer_name] = attn_metadata_i
            else:
                attn_metadata_i = (
                    self.attn_metadata_builders[kv_cache_group_id].build(
                        num_reqs=num_reqs,
                        num_actual_tokens=total_num_scheduled_tokens,
                        max_query_len=max_num_scheduled_tokens,
                        common_prefix_len=common_prefix_len,
                        common_attn_metadata=common_attn_metadata))
                for layer_name in kv_cache_group_spec.layer_names:
                    assert type(attn_metadata) is dict
                    attn_metadata[layer_name] = attn_metadata_i

        use_spec_decode = len(
            scheduler_output.scheduled_spec_decode_tokens) > 0
        if not use_spec_decode:
            # NOTE(woosuk): Due to chunked prefills, the batch may contain
            # partial requests. While we should not sample any token
            # from these partial requests, we do so for simplicity.
            # We will ignore the sampled tokens from the partial requests.
            # TODO: Support prompt logprobs.
            logits_indices = query_start_loc[1:] - 1
            spec_decode_metadata = None
        else:
            # Get the number of draft tokens for each request.
            # Iterate over the dictionary rather than all requests since not all
            # requests have draft tokens.
            num_draft_tokens = np.zeros(num_reqs, dtype=np.int32)
            for req_id, draft_token_ids in (
                    scheduler_output.scheduled_spec_decode_tokens.items()):
                req_idx = self.input_batch.req_id_to_index[req_id]
                num_draft_tokens[req_idx] = len(draft_token_ids)

            spec_decode_metadata = self._calc_spec_decode_metadata(
                num_draft_tokens, cu_num_tokens)
            logits_indices = spec_decode_metadata.logits_indices

        # Hot-Swap lora model
        if self.lora_config:
            self.set_active_loras(self.input_batch, num_scheduled_tokens)

        return (attn_metadata, logits_indices, spec_decode_metadata,
                ubatch_slices, num_pad_tokens, num_tokens_after_padding)

    def _compute_cascade_attn_prefix_len(
        self,
        num_scheduled_tokens: np.ndarray,
        num_common_prefix_blocks: int,
        kv_cache_spec: KVCacheSpec,
        attn_metadata_builder: AttentionMetadataBuilder,
    ) -> int:
        """Compute the length of the common prefix for cascade attention.

        NOTE(woosuk): The common prefix length returned by this function
        represents the length used specifically for cascade attention, not the
        actual number of tokens shared between requests. When cascade attention
        is disabled (use_cascade=False), this function returns 0 even if
        requests share common tokens. Additionally, the common prefix length is
        truncated to a multiple of the block size and may be further truncated
        due to implementation details explained below.

        Args:
            num_scheduled_tokens: Number of tokens scheduled per request.
            num_common_prefix_blocks: Number of shared KV cache blocks.

        Returns:
            int: Length of common prefix in tokens.
        """
        common_prefix_len = num_common_prefix_blocks * kv_cache_spec.block_size
        if common_prefix_len == 0:
            # Common case.
            return 0

        # NOTE(woosuk): Cascade attention uses two attention kernels: one
        # for the common prefix and the other for the rest. For the first
        # kernel, we concatenate all the query tokens (possibly from
        # different requests) and treat them as if they are from the same
        # request. Then, we use bi-directional attention to process the
        # common prefix in the KV cache. Importantly, this means that the
        # first kernel does not do any masking.

        # Consider the following example:
        # Request 1's input query: [D, E, X]
        # Request 1's kv cache: [A, B, C, D, E, X]
        # Request 1's num_computed_tokens: 3 (i.e., [A, B, C])
        # Request 2's input query: [E, Y]
        # Request 2's kv cache: [A, B, C, D, E, Y]
        # Request 2's num_computed_tokens: 4 (i.e., [A, B, C, D])

        # If we use [A, B, C, D, E] as the common prefix, then the
        # first kernel will compute the bi-directional attention between
        # input query [D, E, X, E, Y] and common prefix [A, B, C, D, E].
        # However, this is wrong because D in Request 1 should not attend to
        # E in the common prefix (i.e., we need masking).
        # To avoid this, [A, B, C, D] should be the common prefix.
        # That is, the common prefix should be capped by the minimum
        # num_computed_tokens among the requests, and plus one to include
        # the first token of the query.

        # In practice, we use [A, B, C] as the common prefix, instead of
        # [A, B, C, D] (i.e., the common prefix is capped by the minimum
        # num_computed_tokens, without plus one).
        # This is because of an implementation detail: We want to always
        # use two kernels for cascade attention. Let's imagine:
        # Request 3's input query: [D]
        # Request 3's kv cache: [A, B, C, D]
        # Request 3's num_computed_tokens: 3 (i.e., [A, B, C])
        # If we use [A, B, C, D] as the common prefix for Request 1-3,
        # then Request 3 will be processed only by the first kernel,
        # and the second kernel will get an empty input. While this is not
        # a fundamental problem, our current implementation does not support
        # this case.
        num_reqs = len(num_scheduled_tokens)
        common_prefix_len = min(
            common_prefix_len,
            self.input_batch.num_computed_tokens_cpu[:num_reqs].min())
        # common_prefix_len should be a multiple of the block size.
        common_prefix_len = (common_prefix_len // kv_cache_spec.block_size *
                             kv_cache_spec.block_size)
        use_sliding_window = (isinstance(kv_cache_spec, SlidingWindowSpec) or
                              (isinstance(kv_cache_spec, FullAttentionSpec)
                               and kv_cache_spec.sliding_window is not None))
        assert isinstance(kv_cache_spec, AttentionSpec)
        use_cascade = attn_metadata_builder.use_cascade_attention(
            common_prefix_len=common_prefix_len,
            query_lens=num_scheduled_tokens,
            num_query_heads=self.num_query_heads,
            num_kv_heads=kv_cache_spec.num_kv_heads,
            use_alibi=self.use_alibi,
            use_sliding_window=use_sliding_window,
            num_sms=self.num_sms,
        )
        return common_prefix_len if use_cascade else 0

    def _calc_mrope_positions(self, scheduler_output: "SchedulerOutput"):
        mrope_pos_ptr = 0
        for index, req_id in enumerate(self.input_batch.req_ids):
            req = self.requests[req_id]
            assert req.mrope_positions is not None

            num_computed_tokens = \
                self.input_batch.num_computed_tokens_cpu[index]
            num_scheduled_tokens = \
                scheduler_output.num_scheduled_tokens[req_id]
            num_prompt_tokens = len(req.prompt_token_ids)

            if num_computed_tokens + num_scheduled_tokens > num_prompt_tokens:
                prompt_part_len = max(0,
                                      num_prompt_tokens - num_computed_tokens)
                completion_part_len = max(
                    0, num_scheduled_tokens - prompt_part_len)
            else:
                prompt_part_len = num_scheduled_tokens
                completion_part_len = 0

            assert num_scheduled_tokens == prompt_part_len + completion_part_len

            if prompt_part_len > 0:
                # prompt's mrope_positions are pre-computed
                dst_start = mrope_pos_ptr
                dst_end = mrope_pos_ptr + prompt_part_len
                src_start = num_computed_tokens
                src_end = num_computed_tokens + prompt_part_len

                self.mrope_positions_cpu[:, dst_start:dst_end] = \
                    req.mrope_positions[:,src_start:src_end]

                mrope_pos_ptr += prompt_part_len

            if completion_part_len > 0:
                # compute completion's mrope_positions on-the-fly
                dst_start = mrope_pos_ptr
                dst_end = mrope_pos_ptr + completion_part_len

                self.mrope_positions_cpu[:, dst_start:dst_end] = \
                    MRotaryEmbedding.get_next_input_positions_tensor(
                        req.mrope_position_delta,
                        context_len=num_computed_tokens +
                        prompt_part_len,
                        seq_len=num_computed_tokens +
                        prompt_part_len +
                        completion_part_len,
                    )

                mrope_pos_ptr += completion_part_len

    def _calc_spec_decode_metadata(
        self,
        num_draft_tokens: np.ndarray,
        cu_num_scheduled_tokens: np.ndarray,
    ) -> SpecDecodeMetadata:
        # Inputs:
        # cu_num_scheduled_tokens:  [  4, 104, 107, 207, 209]
        # num_draft_tokens:         [  3,   0,   2,   0,   1]
        # Outputs:
        # cu_num_draft_tokens:      [  3,   3,   5,   5,   6]
        # logits_indices:           [  0,   1,   2,   3, 103, 104, 105, 106,
        #                            206, 207, 208]
        # target_logits_indices:    [  0,   1,   2,   5,   6,   9]
        # bonus_logits_indices:     [  3,   4,   7,   8,  10]

        # Compute the logits indices.
        # [4, 1, 3, 1, 2]
        num_sampled_tokens = num_draft_tokens + 1

        # Step 1. cu_num_sampled_tokens: [4, 5, 8, 9, 11]
        # arange: [0, 1, 2, 3, 0, 0, 1, 2, 0, 0, 1]
        cu_num_sampled_tokens, arange = self._get_cumsum_and_arange(
            num_sampled_tokens, cumsum_dtype=np.int32)
        # Step 2. [0, 0, 0, 0, 103, 104, 104, 104, 206, 207, 207]
        logits_indices = np.repeat(
            cu_num_scheduled_tokens - num_sampled_tokens, num_sampled_tokens)
        # Step 3. [0, 1, 2, 3, 103, 104, 105, 106, 206, 207, 208]
        logits_indices += arange

        # Compute the bonus logits indices.
        bonus_logits_indices = cu_num_sampled_tokens - 1

        # Compute the draft logits indices.
        # cu_num_draft_tokens: [3, 3, 5, 5, 6]
        # arange: [0, 1, 2, 0, 1, 0]
        cu_num_draft_tokens, arange = self._get_cumsum_and_arange(
            num_draft_tokens, cumsum_dtype=np.int32)
        # [0, 0, 0, 5, 5, 9]
        target_logits_indices = np.repeat(
            cu_num_sampled_tokens - num_sampled_tokens, num_draft_tokens)
        # [0, 1, 2, 5, 6, 9]
        target_logits_indices += arange

        # TODO: Optimize the CPU -> GPU copy.
        cu_num_draft_tokens = torch.from_numpy(cu_num_draft_tokens).to(
            self.device, non_blocking=True)
        logits_indices = torch.from_numpy(logits_indices).to(self.device,
                                                             non_blocking=True)
        target_logits_indices = torch.from_numpy(target_logits_indices).to(
            self.device, non_blocking=True)
        bonus_logits_indices = torch.from_numpy(bonus_logits_indices).to(
            self.device, non_blocking=True)

        # Compute the draft token ids.
        # draft_token_indices:      [  1,   2,   3, 105, 106, 208]
        draft_token_ids = self.input_ids[logits_indices]
        draft_token_ids = draft_token_ids[target_logits_indices + 1]

        metadata = SpecDecodeMetadata(
            draft_token_ids=draft_token_ids,
            num_draft_tokens=num_draft_tokens.tolist(),
            cu_num_draft_tokens=cu_num_draft_tokens,
            target_logits_indices=target_logits_indices,
            bonus_logits_indices=bonus_logits_indices,
            logits_indices=logits_indices,
        )
        return metadata

    def _execute_mm_encoder(self, scheduler_output: "SchedulerOutput"):
        scheduled_encoder_inputs = scheduler_output.scheduled_encoder_inputs
        if not scheduled_encoder_inputs:
            return

        # Batch the multi-modal inputs.
        mm_inputs = list[MultiModalKwargs]()
        req_ids_pos = list[tuple[str, int, PlaceholderRange]]()
        for req_id, encoder_input_ids in scheduled_encoder_inputs.items():
            req_state = self.requests[req_id]

            for mm_input_id in encoder_input_ids:
                mm_inputs.append(req_state.mm_inputs[mm_input_id])
                req_ids_pos.append(
                    (req_id, mm_input_id, req_state.mm_positions[mm_input_id]))

        # Batch mm inputs as much as we can: if a request in the batch has
        # multiple modalities or a different modality than the previous one,
        # we process it separately to preserve item order.
        # FIXME(ywang96): This is a hacky way to deal with multiple modalities
        # in the same batch while still being able to benefit from batching
        # multimodal inputs. The proper solution should be reordering the
        # encoder outputs.
        grouped_mm_inputs_list = group_mm_inputs_by_modality(mm_inputs)

        encoder_outputs = []
        for grouped_mm_inputs in grouped_mm_inputs_list:
            batched_mm_inputs = MultiModalKwargs.batch(grouped_mm_inputs)
            batched_mm_inputs = MultiModalKwargs.as_kwargs(
                batched_mm_inputs,
                device=self.device,
            )

            # Run the encoder.
            # `curr_group_outputs` is either of the following:
            # 1. A tensor of shape (num_items, feature_size, hidden_size)
            # in case feature_size is fixed across all multimodal items.
            # 2. A list or tuple (length: num_items) of tensors, each of shape
            # (feature_size, hidden_size) in case the feature size is dynamic
            # depending on the input multimodal items.
            curr_group_outputs = self.model.get_multimodal_embeddings(
                **batched_mm_inputs)

            sanity_check_mm_encoder_outputs(
                curr_group_outputs,
                expected_num_items=len(grouped_mm_inputs),
            )

            for output in curr_group_outputs:
                encoder_outputs.append(output)

        # Cache the encoder outputs.
        for (req_id, input_id, pos_info), output in zip(
                req_ids_pos,
                encoder_outputs,
        ):
            if req_id not in self.encoder_cache:
                self.encoder_cache[req_id] = {}

            self.encoder_cache[req_id][input_id] = scatter_mm_placeholders(
                output,
                is_embed=pos_info.is_embed,
            )

    def _gather_mm_embeddings(
        self,
        scheduler_output: "SchedulerOutput",
    ) -> list[torch.Tensor]:
        mm_embeds: list[torch.Tensor] = []
        for req_id in self.input_batch.req_ids:
            num_scheduled_tokens = scheduler_output.num_scheduled_tokens[
                req_id]
            req_state = self.requests[req_id]
            num_computed_tokens = req_state.num_computed_tokens
            mm_positions = req_state.mm_positions
            for i, pos_info in enumerate(mm_positions):
                start_pos = pos_info.offset
                num_encoder_tokens = pos_info.length

                # The encoder output is needed if the two ranges overlap:
                # [num_computed_tokens,
                #  num_computed_tokens + num_scheduled_tokens) and
                # [start_pos, start_pos + num_encoder_tokens)
                if start_pos >= num_computed_tokens + num_scheduled_tokens:
                    # The encoder output is not needed in this step.
                    break
                if start_pos + num_encoder_tokens <= num_computed_tokens:
                    # The encoder output is already processed and stored
                    # in the decoder's KV cache.
                    continue

                start_idx = max(num_computed_tokens - start_pos, 0)
                end_idx = min(
                    num_computed_tokens - start_pos + num_scheduled_tokens,
                    num_encoder_tokens)
                assert start_idx < end_idx
                assert req_id in self.encoder_cache
                assert i in self.encoder_cache[req_id]
                encoder_output = self.encoder_cache[req_id][i]

                if (is_embed := pos_info.is_embed) is not None:
                    is_embed = is_embed[start_idx:end_idx]

                mm_embeds_item = gather_mm_placeholders(
                    encoder_output[start_idx:end_idx],
                    is_embed=is_embed,
                )
                mm_embeds.append(mm_embeds_item)
        return mm_embeds

    def get_model(self) -> nn.Module:
        return self.model

    def apply_grammar_bitmask(
        self,
        scheduler_output: "SchedulerOutput",
        logits: torch.Tensor,
    ):
        grammar_bitmask = scheduler_output.grammar_bitmask
        if grammar_bitmask is None:
            return

        # We receive the structured output bitmask from the scheduler,
        # compacted to contain bitmasks only for structured output requests.
        # The order of the requests in the bitmask is not guaranteed to be the
        # same as the order of the requests in the gpu runner's batch. We need
        # to sort the bitmask to match the order of the requests used here.

        # Get the batch indices of the structured output requests.
        # Keep track of the number of speculative tokens scheduled for every
        # request in the batch, as the logit indices are offset by this amount.
        struct_out_req_batch_indices: dict[str, int] = {}
        cumulative_offset = 0
        seq = sorted(self.input_batch.req_id_to_index.items(),
                     key=lambda x: x[1])
        for req_id, batch_index in seq:
            logit_index = batch_index + cumulative_offset
            cumulative_offset += len(
                scheduler_output.scheduled_spec_decode_tokens.get(req_id, []))
            if req_id in scheduler_output.structured_output_request_ids:
                struct_out_req_batch_indices[req_id] = logit_index

        out_indices = []

        # Reorder the bitmask to match the order of the requests in the batch.
        sorted_bitmask = np.zeros_like(grammar_bitmask,
                                       shape=(logits.shape[0],
                                              grammar_bitmask.shape[1]))
        cumulative_index = 0
        seq = sorted(scheduler_output.structured_output_request_ids.items(),
                     key=lambda x: x[1])
        for req_id, _ in seq:
            logit_index = struct_out_req_batch_indices[req_id]
            num_spec_tokens = len(
                scheduler_output.scheduled_spec_decode_tokens.get(req_id, []))
            for i in range(1 + num_spec_tokens):
                sorted_bitmask[logit_index + i] = \
                    grammar_bitmask[cumulative_index + i]
                out_indices.append(logit_index + i)
            cumulative_index += 1 + num_spec_tokens
        grammar_bitmask = sorted_bitmask

        # Serialization of np.ndarray is much more efficient than a tensor,
        # so we receive it in that format.
        grammar_bitmask = torch.from_numpy(grammar_bitmask)

        xgr.apply_token_bitmask_inplace(
            logits,
            grammar_bitmask.to(self.device, non_blocking=True),
            indices=out_indices,
        )

    def sync_and_slice_intermediate_tensors(
            self, tokens_slice: slice,
            intermediate_tensors: IntermediateTensors,
            sync_self: bool) -> IntermediateTensors:

        assert self.intermediate_tensors is not None
        num_tokens = tokens_slice.stop - tokens_slice.start

        tp = self.vllm_config.parallel_config.tensor_parallel_size
        enabled_sp = self.vllm_config.compilation_config.pass_config. \
            enable_sequence_parallelism
        if enabled_sp:
            # When sequence parallelism is enabled, we always pad num_tokens
            # to be a multiple of tensor_parallel_size (tp) earlier
            assert num_tokens % tp == 0
        is_residual_scattered = tp > 1 and enabled_sp \
            and num_tokens % tp == 0

        def copy_slice(is_scattered: bool) -> slice:
            if is_scattered:
                return slice(tokens_slice.start // tp, tokens_slice.stop // tp)
            else:
                return tokens_slice

        # When sequence parallelism is enabled, the "residual" tensor is sharded
        # across tensor parallel ranks, so each rank only needs its own slice.
        if sync_self:
            assert intermediate_tensors is not None
            for k, v in intermediate_tensors.items():
                _copy_slice = copy_slice(is_residual_scattered)
                self.intermediate_tensors[k][_copy_slice].copy_(
                    v[_copy_slice], non_blocking=True)

        return IntermediateTensors({
            k:
            v[copy_slice(k == "residual" and is_residual_scattered)]
            for k, v in self.intermediate_tensors.items()
        })

    def get_dp_padding(self,
                       num_tokens: int) -> tuple[int, Optional[torch.Tensor]]:
        dp_size = self.vllm_config.parallel_config.data_parallel_size
        dp_rank = self.vllm_config.parallel_config.data_parallel_rank

        # For DP: Don't pad when setting enforce_eager.
        # This lets us set enforce_eager on the prefiller in a P/D setup and
        # still use CUDA graphs (enabled by this padding) on the decoder.
        #
        # TODO(tms) : There are many cases where padding is enabled for
        # prefills, causing unnecessary and excessive padding of activations.

        if dp_size == 1:
            # Early exit.
            return 0, None

        num_tokens_across_dp = DPMetadata.num_tokens_across_dp(
            num_tokens, dp_size, dp_rank)
        max_tokens_across_dp_cpu = torch.max(num_tokens_across_dp).item()
        num_tokens_after_padding = torch.tensor([max_tokens_across_dp_cpu] *
                                                dp_size,
                                                device="cpu",
                                                dtype=torch.int32)
        return max_tokens_across_dp_cpu - num_tokens, num_tokens_after_padding

    def get_dp_padding_ubatch(self,
                       ubatch_slices: UBatchSlices) -> tuple[int, Optional[torch.Tensor]]:
        dp_size = self.vllm_config.parallel_config.data_parallel_size
        dp_rank = self.vllm_config.parallel_config.data_parallel_rank

        if dp_size == 1:
            # Early exit.
            return 0, None

        first_ubatch_slice = ubatch_slices[0]
        second_ubatch_slice = ubatch_slices[1]

        first_ubatch_num_tokens = first_ubatch_slice[1].stop - first_ubatch_slice[1].start
        second_ubatch_num_tokens = second_ubatch_slice[1].stop - second_ubatch_slice[1].start

        max_tokens_per_ubatch_local = first_ubatch_num_tokens + second_ubatch_num_tokens

        assert abs(first_ubatch_num_tokens - second_ubatch_num_tokens) <= 1
        max_tokens_per_ubatch_local = max(first_ubatch_num_tokens, second_ubatch_num_tokens)
        
        assert first_ubatch_num_tokens > 0 and second_ubatch_num_tokens > 0

        num_tokens_across_dp = DPMetadata.num_tokens_across_dp(
            max_tokens_per_ubatch_local, dp_size, dp_rank)
        max_tokens_across_dp = torch.max(num_tokens_across_dp).item()
        num_tokens_after_padding = torch.tensor([max_tokens_across_dp] *
                                                dp_size,
                                                device="cpu",
                                                dtype=torch.int32)

        # assert max_tokens_across_dp <= 2 * max_tokens_per_ubatch_local, \
        #     f"max_tokens_across_dp: {max_tokens_across_dp} max_tokens_per_ubatch{max_tokens_per_ubatch_local}"
        num_pad_tokens = (max_tokens_across_dp * 2) - \
            (first_ubatch_num_tokens + second_ubatch_num_tokens)
        return num_pad_tokens, num_tokens_after_padding

    # This doesn't actually pad the ubatch slices. It just shifts the 
    # split point to the correct value so that padding can be applied 
    # to the second ubatch later. Should be called after ubatch
    # slicing but before attention meta data creation
    def pad_out_ubatch_first_stage(self, ubatch_slices: UBatchSlices, 
                                   num_pad_tokens: int):
        original_num_tokens = ubatch_slices[1][1].stop
        assert num_pad_tokens < original_num_tokens
        total_num_tokens_per_ubatch = (original_num_tokens + num_pad_tokens) // 2
        padded_first_ubatch_slice = slice(0, total_num_tokens_per_ubatch)
        padded_second_ubatch_slice = slice(total_num_tokens_per_ubatch, original_num_tokens)

        ubatch_slices[0] = (padded_first_ubatch_slice, padded_first_ubatch_slice)
        ubatch_slices[1] = (padded_second_ubatch_slice, padded_second_ubatch_slice)

        # if (num_pad_tokens_first_ubatch > 0):
        #     print(f"FIRST UBATCH PADDING {num_pad_tokens_first_ubatch} TOTAL: {max_tokens_across_dp_cpu} ORIGINAL{first_ubatch_num_tokens}")
        # if (num_pad_tokens_second_ubatch > 0):
        #     print(f"SECOND UBATCH PADDING {num_pad_tokens_second_ubatch} TOTAL: {max_tokens_across_dp_cpu} ORIGINAL{second_ubatch_num_tokens}")
        # print(f"num padded tokens: {num_pad_tokens} num tokens tensor: {num_tokens_after_padding} first num_tokens: {first_ubatch_num_tokens} second num tokens {second_ubatch_num_tokens}")

    # This is where the second ubatch is adjusted to account for the padding.
    # Should be called after attention metadata creation. This just extends
    # the second ubatch slice out to the total number of tokens 
    # (num_tokens + padding)
    def pad_out_ubatch_second_stage(self, ubatch_slices: UBatchSlices, num_total_tokens: int):
        # TODO Add asserts to make sure stage one ran
        padded_second_ubatch_slice = slice(ubatch_slices[1][1].start, num_total_tokens)
        ubatch_slices[1] = (ubatch_slices[1][0], padded_second_ubatch_slice)

    
    def should_ubatch(self, should_ubatch: bool) -> bool:
        dp_size = self.vllm_config.parallel_config.data_parallel_size
        dp_rank = self.vllm_config.parallel_config.data_parallel_rank
        return DPMetadata.should_ubatch_across_dp(should_ubatch, dp_size, dp_rank) 

    def _get_dummy_model_inputs(self, num_tokens: int) -> tuple:
        # Dummy batch. (hopefully we are the last one so we can just
        # update this to a one token batch and return)

        if self.is_multimodal_model:
            input_ids = None
            inputs_embeds = self.inputs_embeds[:num_tokens]
        else:
            input_ids = self.input_ids[:num_tokens]
            inputs_embeds = None

        if self.uses_mrope:
            positions = self.mrope_positions[:, :num_tokens]
        else:
            positions = self.positions[:num_tokens]

        if get_pp_group().is_first_rank:
            intermediate_tensors = None
        else:
            if self.intermediate_tensors is None:
                self.intermediate_tensors = (
                    self.model.make_empty_intermediate_tensors(
                        batch_size=self.max_num_tokens,
                        dtype=self.model_config.dtype,
                        device=self.device))

        return input_ids, positions, inputs_embeds, intermediate_tensors

    def _get_model_inputs(self, tokens_slice: slice,
                          scheduler_output: "SchedulerOutput"):
        num_tokens = tokens_slice.stop - tokens_slice.start
        if num_tokens == 0:
            # Dummy batch. (hopefully we are the last one so we can just
            # update this to a one token batch and return)
            tokens_slice = slice(tokens_slice.start, tokens_slice.start + 1)
            num_tokens = 1

        if (self.use_cuda_graph
                and num_tokens <= self.cudagraph_batch_sizes[-1]):
            # Use piecewise CUDA graphs.
            # Add padding to the batch size.
            tokens_slice = \
             slice(tokens_slice.start, tokens_slice.start+
                   self.vllm_config.pad_for_cudagraph(num_tokens))
        else:
            # Eager mode.
            # Pad tokens to multiple of tensor_parallel_size when
            # enabled collective fusion for SP
            tp_size = self.vllm_config.parallel_config.tensor_parallel_size
            if self.vllm_config.compilation_config.pass_config. \
                enable_sequence_parallelism and tp_size > 1:
                from vllm.utils import round_up
                tokens_slice = slice(
                    tokens_slice.start,
                    tokens_slice.start + round_up(num_tokens, tp_size))

        # update num tokens for padding
        num_tokens = tokens_slice.stop - tokens_slice.start

        # _prepare_inputs may reorder the batch, so we must gather multi
        # modal outputs after that to ensure the correct order
        if self.is_multimodal_model:
            # Run the multimodal encoder if any.
            self._execute_mm_encoder(scheduler_output)
            mm_embeds = self._gather_mm_embeddings(scheduler_output)
        else:
            mm_embeds = []

        if self.is_multimodal_model and get_pp_group().is_first_rank:
            # NOTE(woosuk): To unify token ids and soft tokens (vision
            # embeddings), we always use embeddings (rather than token ids)
            # as input to the multimodal model, even when the input is text.
            input_ids = self.input_ids[tokens_slice]
            if mm_embeds:
                inputs_embeds = self.model.get_input_embeddings(
                    input_ids, mm_embeds)
            else:
                inputs_embeds = self.model.get_input_embeddings(input_ids)
            # TODO(woosuk): Avoid the copy. Optimize.
            self.inputs_embeds[tokens_slice].copy_(inputs_embeds)
            inputs_embeds = self.inputs_embeds[tokens_slice]
            input_ids = None
        else:
            # For text-only models, we use token ids as input.
            # While it is possible to use embeddings as input just like the
            # multimodal models, it is not desirable for performance since
            # then the embedding layer is not included in the CUDA graph.
            input_ids = self.input_ids[tokens_slice]
            inputs_embeds = None
        if self.uses_mrope:
            positions = self.mrope_positions[:, tokens_slice]
        else:
            positions = self.positions[tokens_slice]

        if get_pp_group().is_first_rank:
            intermediate_tensors = None
        else:
            intermediate_tensors = self.sync_and_slice_intermediate_tensors(
                tokens_slice, intermediate_tensors, True)
        return input_ids, positions, inputs_embeds, intermediate_tensors

    def _run_model(self,
                   attn_metadata: Optional[PerLayerAttnMetadata],
                   num_scheduled_tokens: Optional[int],
                   ubatch_slices: Optional[UBatchSlices] = None,
                   scheduler_output: Optional["SchedulerOutput"] = None,
                   is_dummy_run: bool = False,
                   num_tokens_across_dp: Optional[torch.Tensor] = None):

        num_dummy_tokens = num_scheduled_tokens if is_dummy_run else 1

        def model_inputs(tokens_slice: slice, use_dummy_input: bool) -> tuple:
            if use_dummy_input:
                # print("MAKING DUMMY BATCH")
                # assert num_dummy_tokens == 1
                return self._get_dummy_model_inputs(num_dummy_tokens)
            else:
                assert scheduler_output is not None
                return self._get_model_inputs(tokens_slice, scheduler_output)

        def _run(token_slice: slice, context, use_dummy_input: bool = False):
            input_ids, positions, inputs_embeds, intermediate_tensors = \
                model_inputs(token_slice, use_dummy_input)
            with context:
                model_output = self.model(
                    input_ids=input_ids,
                    positions=positions,
                    intermediate_tensors=intermediate_tensors,
                    inputs_embeds=inputs_embeds,
                )
                if isinstance(context, UBatchContext):
                    # Clone before we leave the ubatch context
                    model_output = model_output.clone()

            return model_output

        @torch.inference_mode()
        def _ubatch_thread(ubatch_ctx, token_slice, results, save_results,
                           use_dummy_input):
            # print(f"Starting Request on ubatch: {ubatch_ctx.id}", flush=True)
            model_output = _run(token_slice, ubatch_ctx, use_dummy_input)

            if save_results:
                results.append((ubatch_ctx.id, model_output))
            # print(f"Finishing Request on ubatch: {ubatch_ctx.id}", flush=True)

        def _run_ubatches(ubatch_slices, attn_metadata,
                          is_dummy_run, num_tokens_across_dp) -> torch.Tensor:
            results: list[tuple[int, torch.Tensor]] = []
            assert len(ubatch_slices) == 2, "Only two ubatches has been tested"
            root_stream = current_stream()

            ubatch_ctxs = make_ubatch_contexts(len(ubatch_slices),
                                               compute_stream=root_stream,
                                               device=self.device)

            # Ubatches will manually manage the forward context, so we override
            # it to None here so we can have it restored correctly later
            with override_forward_context(None):
                ubatch_threads = []
                for i, (_, tokens_slice) in enumerate(ubatch_slices):
                    is_dummy_ubatch = tokens_slice.stop <= tokens_slice.start
                    assert not is_dummy_ubatch or i == len(
                        ubatch_slices) - 1 or is_dummy_run

                    num_tokens = num_dummy_tokens if is_dummy_ubatch or \
                    is_dummy_run else (tokens_slice.stop - tokens_slice.start)
                    # if num_tokens_across_dp is None:
                    #     print(f"GOING TO CALL AR: {i}")
                    ubatch_ctxs[i].forward_context = create_forward_context(
                        attn_metadata[i]
                        if attn_metadata is not None else None,
                        self.vllm_config,
                        num_tokens=num_tokens,
                        num_tokens_across_dp=num_tokens_across_dp)

                    thread = threading.Thread(target=_ubatch_thread,
                                              args=(
                                                  ubatch_ctxs[i],
                                                  tokens_slice,
                                                  results,
                                                  not is_dummy_ubatch
                                                  or is_dummy_run,
                                                  is_dummy_ubatch
                                                  or is_dummy_run,
                                              ))
                    ubatch_threads.append(thread)
                    thread.start()
                ubatch_ctxs[0].cpu_wait_event.set()

                for thread in ubatch_threads:
                    thread.join()

            torch.cuda.synchronize()
            torch.cuda.set_stream(root_stream)
            sorted_results = [value for position, value in sorted(results)]
            return torch.cat(sorted_results, dim=0)

        # run micro-batched
        if ubatch_slices is not None:
            # num_tokens = ubatch_slices[1][1].stop
            # print(f"RUNNING UBATCH {num_tokens} is_dummy_run: {is_dummy_run} num_tokens_across_dp{num_tokens_across_dp}")
            assert not is_dummy_run
            model_output = _run_ubatches(ubatch_slices, attn_metadata,
                                         is_dummy_run, num_tokens_across_dp=num_tokens_across_dp)
        # run single batch
        else:
            # print("RUN NORMAL")
            # No padding for the non ubatch case
            assert num_tokens_across_dp is None
            model_output = _run(
                slice(0, num_scheduled_tokens),
                set_forward_context(attn_metadata,
                                    vllm_config=self.vllm_config,
                                    num_tokens=num_scheduled_tokens or 1,
                                    num_tokens_across_dp=num_tokens_across_dp),
                is_dummy_run)

        return model_output

    @torch.inference_mode()
    def execute_model(
        self,
        scheduler_output: "SchedulerOutput",
        intermediate_tensors: Optional[IntermediateTensors] = None,
    ) -> Union[ModelRunnerOutput, IntermediateTensors]:

        self._update_states(scheduler_output)
        if not scheduler_output.total_num_scheduled_tokens:
            if not has_kv_transfer_group():
                # Return empty ModelRunnerOutput if there's no work to do.
                return EMPTY_MODEL_RUNNER_OUTPUT

            return self.kv_connector_no_forward(scheduler_output)

        # num_scheduled_tokens_old = scheduler_output.total_num_scheduled_tokens
        # num_pad_tokens, num_tokens_after_padding = self.get_dp_padding(num_scheduled_tokens_old)
        # Prepare the decoder inputs.
        attn_metadata, logits_indices, spec_decode_metadata, ubatch_slices, num_pad_tokens, num_tokens_after_padding = (
            self._prepare_inputs(scheduler_output))
        num_scheduled_tokens = scheduler_output.total_num_scheduled_tokens
        if ubatch_slices and num_pad_tokens > 0:
            num_scheduled_tokens += num_pad_tokens
            self.pad_out_ubatch_second_stage(ubatch_slices, num_scheduled_tokens)

        # Run the decoder.
        # Use persistent buffers for CUDA graphs.
        self.maybe_setup_kv_connector(scheduler_output)
        model_output = self._run_model(
            attn_metadata=attn_metadata,
            num_scheduled_tokens=num_scheduled_tokens,
            ubatch_slices=ubatch_slices,
            scheduler_output=scheduler_output,
            num_tokens_across_dp=num_tokens_after_padding
        )
        self.maybe_wait_for_kv_save()
        finished_sending, finished_recving = (
            self.get_finished_kv_transfers(scheduler_output))
        # if (self.use_cuda_graph
        #         and num_scheduled_tokens <= self.cudagraph_batch_sizes[-1]):
        #     # Use piecewise CUDA graphs.
        #     # Add padding to the batch size.
        #     num_input_tokens = self.vllm_config.pad_for_cudagraph(
        #         num_scheduled_tokens)
        # else:
        #     # Eager mode.
        #     # Pad tokens to multiple of tensor_parallel_size when
        #     # enabled collective fusion for SP
        #     tp_size = self.vllm_config.parallel_config.tensor_parallel_size
        #     if self.vllm_config.compilation_config.pass_config. \
        #         enable_sequence_parallelism and tp_size > 1:
        #         from vllm.utils import round_up
        #         num_input_tokens = round_up(num_scheduled_tokens, tp_size)
        #     else:
        #         num_input_tokens = num_scheduled_tokens

        # # Padding for DP
        # num_pad, num_tokens_across_dp = self.get_dp_padding(num_input_tokens)
        # num_input_tokens += num_pad

        # # _prepare_inputs may reorder the batch, so we must gather multi
        # # modal outputs after that to ensure the correct order
        # if self.is_multimodal_model:
        #     # Run the multimodal encoder if any.
        #     self._execute_mm_encoder(scheduler_output)
        #     mm_embeds = self._gather_mm_embeddings(scheduler_output)
        # else:
        #     mm_embeds = []

        # if self.is_multimodal_model and get_pp_group().is_first_rank:
        #     # NOTE(woosuk): To unify token ids and soft tokens (vision
        #     # embeddings), we always use embeddings (rather than token ids)
        #     # as input to the multimodal model, even when the input is text.
        #     input_ids = self.input_ids[:num_scheduled_tokens]
        #     if mm_embeds:
        #         inputs_embeds = self.model.get_input_embeddings(
        #             input_ids, mm_embeds)
        #     else:
        #         inputs_embeds = self.model.get_input_embeddings(input_ids)
        #     # TODO(woosuk): Avoid the copy. Optimize.
        #     self.inputs_embeds[:num_scheduled_tokens].copy_(inputs_embeds)
        #     inputs_embeds = self.inputs_embeds[:num_input_tokens]
        #     input_ids = None
        # else:
        #     # For text-only models, we use token ids as input.
        #     # While it is possible to use embeddings as input just like the
        #     # multimodal models, it is not desirable for performance since
        #     # then the embedding layer is not included in the CUDA graph.
        #     input_ids = self.input_ids[:num_input_tokens]
        #     inputs_embeds = None
        # if self.uses_mrope:
        #     positions = self.mrope_positions[:, :num_input_tokens]
        # else:
        #     positions = self.positions[:num_input_tokens]

        # if get_pp_group().is_first_rank:
        #     intermediate_tensors = None
        # else:
        #     intermediate_tensors = self.sync_and_slice_intermediate_tensors(
        #         num_input_tokens, intermediate_tensors, True)

        # # Run the decoder.
        # # Use persistent buffers for CUDA graphs.
        # with set_forward_context(attn_metadata,
        #                          self.vllm_config,
        #                          num_tokens=num_input_tokens,
        #                          num_tokens_across_dp=num_tokens_across_dp):
        #     self.maybe_setup_kv_connector(scheduler_output)

        #     model_output = self.model(
        #         input_ids=input_ids,
        #         positions=positions,
        #         intermediate_tensors=intermediate_tensors,
        #         inputs_embeds=inputs_embeds,
        #     )

        #     self.maybe_wait_for_kv_save()
        #     finished_sending, finished_recving = (
        #         self.get_finished_kv_transfers(scheduler_output))

        if self.use_aux_hidden_state_outputs:
            hidden_states, aux_hidden_states = model_output
        else:
            hidden_states = model_output
        # Broadcast PP output for external_launcher (torchrun)
        # to make sure we are synced across pp ranks
        # TODO: Support overlapping mirco-batches
        # https://github.com/vllm-project/vllm/issues/18019
        broadcast_pp_output = \
            self.parallel_config.distributed_executor_backend \
            == "external_launcher" and len(get_pp_group().ranks) > 0
        if not get_pp_group().is_last_rank:
            # For mid-pipeline stages, return the hidden states.
            if not broadcast_pp_output:
                return hidden_states
            assert isinstance(hidden_states, IntermediateTensors)
            get_pp_group().send_tensor_dict(hidden_states.tensors,
                                            all_gather_group=get_tp_group())
            logits = None
        else:
            sample_hidden_states = hidden_states[logits_indices]
            logits = self.model.compute_logits(sample_hidden_states, None)
        if broadcast_pp_output:
            model_output_broadcast_data = {
                "logits": logits.contiguous(),
            } if logits is not None else {}
            model_output_broadcast_data = get_pp_group().broadcast_tensor_dict(
                model_output_broadcast_data, src=len(get_pp_group().ranks) - 1)
            assert model_output_broadcast_data is not None
            logits = model_output_broadcast_data["logits"]

        # Apply structured output bitmasks if present
        if scheduler_output.grammar_bitmask is not None:
            self.apply_grammar_bitmask(scheduler_output, logits)

        # Sample the next token and get logprobs if needed.
        sampling_metadata = self.input_batch.sampling_metadata
        if spec_decode_metadata is None:
            sampler_output = self.sampler(
                logits=logits,
                sampling_metadata=sampling_metadata,
            )
        else:
            # When indexing with a tensor (bonus_logits_indices), PyTorch
            # creates a new tensor with separate storage from the original
            # logits tensor. This means any in-place operations on bonus_logits
            # won't affect the original logits tensor.
            assert logits is not None
            bonus_logits = logits[spec_decode_metadata.bonus_logits_indices]
            sampler_output = self.sampler(
                logits=bonus_logits,
                sampling_metadata=sampling_metadata,
            )
            bonus_token_ids = sampler_output.sampled_token_ids

            # Just like `bonus_logits`, `target_logits` is a new tensor with
            # separate storage from the original `logits` tensor. Therefore,
            # it is safe to update `target_logits` in place.
            target_logits = logits[spec_decode_metadata.target_logits_indices]
            output_token_ids = self.rejection_sampler(
                spec_decode_metadata,
                None,  # draft_probs
                target_logits,
                bonus_token_ids,
                sampling_metadata,
            )
            sampler_output.sampled_token_ids = output_token_ids

        # TODO(woosuk): The following loop can be slow since it iterates over
        # the requests one by one. Optimize.
        discard_sampled_tokens_req_indices = []
        for i, req_id in enumerate(self.input_batch.req_ids):
            req_state = self.requests[req_id]
            seq_len = (req_state.num_computed_tokens +
                       scheduler_output.num_scheduled_tokens[req_id])
            if seq_len < req_state.num_tokens:
                # Ignore the sampled token for partial prefills.
                # Rewind the generator state as if the token was not sampled.
                # This relies on cuda-specific torch-internal impl details
                generator = self.input_batch.generators.get(i)
                if generator is not None:
                    generator.set_offset(generator.get_offset() - 4)
                # Record the index of the request that should not be sampled,
                # so that we could clear the sampled tokens before returning.
                discard_sampled_tokens_req_indices.append(i)

        # NOTE: GPU -> CPU Sync happens here.
        # Move as many CPU operations as possible before this sync point.
        logprobs_tensors = sampler_output.logprobs_tensors
        logprobs_lists = logprobs_tensors.tolists() \
            if logprobs_tensors is not None else None

        # Compute prompt logprobs if needed.
        prompt_logprobs_dict = self._get_prompt_logprobs_dict(
            hidden_states[:num_scheduled_tokens],
            scheduler_output,
        )

        # Get the valid generated tokens.
        sampled_token_ids = sampler_output.sampled_token_ids
        max_gen_len = sampled_token_ids.shape[-1]
        if max_gen_len == 1:
            # No spec decode tokens.
            valid_sampled_token_ids = sampled_token_ids.tolist()
        else:
            # Includes spec decode tokens.
            valid_sampled_token_ids = self.rejection_sampler.parse_output(
                sampled_token_ids,
                self.input_batch.vocab_size,
            )
        # Mask out the sampled tokens that should not be sampled.
        for i in discard_sampled_tokens_req_indices:
            valid_sampled_token_ids[i].clear()

        if not self.speculative_config:
            # Speculative decoding is not enabled.
            spec_token_ids = None
        elif self.speculative_config.method == "ngram":
            assert isinstance(self.drafter, NgramProposer)
            spec_token_ids = self.generate_draft_token_ids(
                valid_sampled_token_ids, sampling_metadata)
        elif self.speculative_config.method == "medusa":
            assert isinstance(self.drafter, MedusaProposer)
            if max_gen_len == 1:
                hidden_states = sample_hidden_states
            else:
                indices = []
                offset = 0
                for num_draft, tokens in zip(
                        spec_decode_metadata.num_draft_tokens,
                        valid_sampled_token_ids):
                    indices.append(offset + len(tokens) - 1)
                    offset += num_draft + 1

                indices = torch.tensor(indices,
                                       device=sample_hidden_states.device)
                hidden_states = sample_hidden_states[indices]

            spec_token_ids = self.drafter.propose(
                target_hidden_states=hidden_states,
                sampling_metadata=sampling_metadata,
            )
        elif self.speculative_config.use_eagle():
            assert isinstance(self.drafter, EagleProposer)
            # TODO(woosuk): Refactor the loop.
            next_token_ids: list[int] = []
            for i, token_ids in enumerate(valid_sampled_token_ids):
                if token_ids:
                    # Common case.
                    next_token_id = token_ids[-1]
                else:
                    # Partial prefill (rare case).
                    # Get the next token id from the request state.
                    req_id = self.input_batch.req_ids[i]
                    req_state = self.requests[req_id]
                    seq_len = (req_state.num_computed_tokens +
                               scheduler_output.num_scheduled_tokens[req_id])
                    next_token_id = req_state.get_token_id(seq_len)
                next_token_ids.append(next_token_id)
            next_token_ids = torch.tensor(next_token_ids,
                                          dtype=torch.int32,
                                          device=self.device)
            # At this moment, we assume all eagle layers belong to the same KV
            # cache group, thus using the same attention metadata.
            eagle_attn_metadata = attn_metadata[
                self.drafter.attn_layer_names[0]]

            # NOTE: deepseek_mtp uses MLA which does not have `block_table`
            if hasattr(eagle_attn_metadata, "block_table"):
                block_table = eagle_attn_metadata.block_table
            else:
                block_table = None

            if spec_decode_metadata is None:
                # input_ids can be None for multimodal models.
                target_token_ids = self.input_ids[:num_scheduled_tokens]
                #TODO(sage) make sure this works with mrope
                target_positions = self.positions[:num_scheduled_tokens]
                if self.use_aux_hidden_state_outputs:
                    target_hidden_states = torch.cat(
                        [h[:num_scheduled_tokens] for h in aux_hidden_states],
                        dim=-1)
                else:
                    target_hidden_states = hidden_states[:num_scheduled_tokens]
                target_slot_mapping = eagle_attn_metadata.slot_mapping
                cu_num_tokens = eagle_attn_metadata.query_start_loc
            else:
                # TODO(woosuk): Refactor this.
                num_draft_tokens = spec_decode_metadata.num_draft_tokens
                num_rejected_tokens = [
                    n + 1 - len(valid_sampled_token_ids[i]) if n > 0 else 0
                    for i, n in enumerate(num_draft_tokens)
                ]
                num_rejected_tokens_tensor = async_tensor_h2d(
                    num_rejected_tokens,
                    dtype=torch.int32,
                    target_device=self.device,
                    pin_memory=True)
                num_tokens = num_scheduled_tokens - sum(num_rejected_tokens)
                cu_num_tokens, token_indices = self.drafter.prepare_inputs(
                    eagle_attn_metadata.query_start_loc,
                    num_rejected_tokens_tensor,
                    num_tokens,
                )
                target_token_ids = self.input_ids[token_indices]
                #TODO(sage) make sure this works with mrope
                target_positions = self.positions[token_indices]
                if self.use_aux_hidden_state_outputs:
                    target_hidden_states = torch.cat(
                        [h[token_indices] for h in aux_hidden_states], dim=-1)
                else:
                    target_hidden_states = hidden_states[token_indices]
                target_slot_mapping = eagle_attn_metadata.slot_mapping[
                    token_indices]
            draft_token_ids = self.drafter.propose(
                target_token_ids=target_token_ids,
                target_positions=target_positions,
                target_hidden_states=target_hidden_states,
                target_slot_mapping=target_slot_mapping,
                next_token_ids=next_token_ids,
                cu_num_tokens=cu_num_tokens,
                block_table=block_table,
                sampling_metadata=sampling_metadata,
            )
            spec_token_ids = draft_token_ids.tolist()

        # Clear KVConnector state after all KVs are generated.
        if has_kv_transfer_group():
            get_kv_transfer_group().clear_connector_metadata()

        return ModelRunnerOutput(
            req_ids=self.input_batch.req_ids,
            req_id_to_index=self.input_batch.req_id_to_index,
            sampled_token_ids=valid_sampled_token_ids,
            spec_token_ids=spec_token_ids,
            logprobs=logprobs_lists,
            prompt_logprobs_dict=prompt_logprobs_dict,
            finished_sending=finished_sending,
            finished_recving=finished_recving,
        )

    def kv_connector_no_forward(
            self, scheduler_output: "SchedulerOutput") -> ModelRunnerOutput:

        # KV send/recv even if no work to do.
        with set_forward_context(None, self.vllm_config):
            self.maybe_setup_kv_connector(scheduler_output)
            finished_sending, finished_recving = (
                self.get_finished_kv_transfers(scheduler_output))

        if not finished_sending and not finished_recving:
            return EMPTY_MODEL_RUNNER_OUTPUT

        output = copy.copy(EMPTY_MODEL_RUNNER_OUTPUT)
        output.finished_sending = finished_sending
        output.finished_recving = finished_recving
        return output

    @staticmethod
    def maybe_setup_kv_connector(scheduler_output: "SchedulerOutput"):
        # Update KVConnector with the KVConnector metadata forward().
        if has_kv_transfer_group():
            kv_connector = get_kv_transfer_group()
            assert isinstance(kv_connector, KVConnectorBase_V1)
            assert scheduler_output.kv_connector_metadata is not None
            kv_connector.bind_connector_metadata(
                scheduler_output.kv_connector_metadata)

            # Background KV cache transfers happen here.
            # These transfers are designed to be async and the requests
            # involved may be disjoint from the running requests.
            # Do this here to save a collective_rpc.
            kv_connector.start_load_kv(get_forward_context())

    @staticmethod
    def maybe_wait_for_kv_save() -> None:
        if has_kv_transfer_group():
            get_kv_transfer_group().wait_for_save()

    @staticmethod
    def get_finished_kv_transfers(
        scheduler_output: "SchedulerOutput",
    ) -> tuple[Optional[set[str]], Optional[set[str]]]:
        if has_kv_transfer_group():
            return get_kv_transfer_group().get_finished(
                scheduler_output.finished_req_ids)
        return None, None

    def generate_draft_token_ids(
        self,
        sampled_token_ids: list[list[int]],
        sampling_metadata: SamplingMetadata,
    ) -> list[list[int]]:
        # TODO(woosuk): Optimize.
        draft_token_ids: list[list[int]] = []
        for i, sampled_ids in enumerate(sampled_token_ids):
            num_sampled_ids = len(sampled_ids)
            if not num_sampled_ids:
                # Skip speculative decoding.
                draft_token_ids.append([])
                continue

            # Skip requests that require sampling parameters that are not
            # supported with speculative decoding.
            req_id = self.input_batch.req_ids[i]
            if not is_spec_decode_supported(req_id, self.input_batch):
                draft_token_ids.append([])
                continue

            # Add sampled_token_ids to token_ids_cpu.
            start_idx = self.input_batch.num_tokens_no_spec[i]
            end_idx = start_idx + num_sampled_ids
            if end_idx >= self.max_model_len:
                # Skip requests that have already reached the max model length.
                draft_token_ids.append([])
                continue

            self.input_batch.token_ids_cpu[i, start_idx:end_idx] = sampled_ids
            drafter_output = self.drafter.propose(
                self.input_batch.token_ids_cpu[i, :end_idx])
            if drafter_output is None or len(drafter_output) == 0:
                draft_token_ids.append([])
            else:
                draft_token_ids.append(drafter_output.tolist())
        return draft_token_ids

    def load_model(self) -> None:
        logger.info("Starting to load model %s...", self.model_config.model)
        with DeviceMemoryProfiler() as m:  # noqa: SIM117
            time_before_load = time.perf_counter()
            model_loader = get_model_loader(self.load_config)
            if not hasattr(self, "model"):
                logger.info("Loading model from scratch...")
                self.model = model_loader.load_model(
                    vllm_config=self.vllm_config,
                    model_config=self.model_config)
            else:
                logger.info(
                    "Model was already initialized. Loading weights inplace..."
                )
                model_loader.load_weights(self.model,
                                          model_config=self.model_config)
            if self.lora_config:
                self.model = self.load_lora_model(self.model,
                                                  self.model_config,
                                                  self.scheduler_config,
                                                  self.lora_config,
                                                  self.device)
            if hasattr(self, "drafter"):
                logger.info("Loading drafter model...")
                self.drafter.load_model(self.model)
            if self.use_aux_hidden_state_outputs:
                self.model.set_aux_hidden_state_layers(
                    self.model.get_eagle3_aux_hidden_state_layers())
            time_after_load = time.perf_counter()
        self.model_memory_usage = m.consumed_memory
        logger.info("Model loading took %.4f GiB and %.6f seconds",
                    self.model_memory_usage / GiB_bytes,
                    time_after_load - time_before_load)
        prepare_communication_buffer_for_model(self.model)

    def save_tensorized_model(
        self,
        tensorizer_config: "TensorizerConfig",
    ) -> None:
        TensorizerLoader.save_model(
            self.model,
            tensorizer_config=tensorizer_config,
        )

    def _get_prompt_logprobs_dict(
        self,
        hidden_states: torch.Tensor,
        scheduler_output: "SchedulerOutput",
    ) -> dict[str, Optional[LogprobsTensors]]:
        num_prompt_logprobs_dict = self.input_batch.num_prompt_logprobs
        if not num_prompt_logprobs_dict:
            return {}

        in_progress_dict = self.input_batch.in_progress_prompt_logprobs_cpu
        prompt_logprobs_dict: dict[str, Optional[LogprobsTensors]] = {}

        # Since prompt logprobs are a rare feature, prioritize simple,
        # maintainable loop over optimal performance.
        completed_prefill_reqs = []
        for req_id, num_prompt_logprobs in num_prompt_logprobs_dict.items():

            num_tokens = scheduler_output.num_scheduled_tokens[req_id]

            # Get metadata for this request.
            request = self.requests[req_id]
            num_prompt_tokens = len(request.prompt_token_ids)
            prompt_token_ids = torch.tensor(request.prompt_token_ids).to(
                self.device, non_blocking=True)

            # Set up target LogprobsTensors object.
            logprobs_tensors = in_progress_dict.get(req_id)
            if not logprobs_tensors:
                # Create empty logprobs CPU tensors for the entire prompt.
                # If chunked, we'll copy in slice by slice.
                logprobs_tensors = LogprobsTensors.empty_cpu(
                    num_prompt_tokens - 1, num_prompt_logprobs + 1)
                in_progress_dict[req_id] = logprobs_tensors

            # Determine number of logits to retrieve.
            start_idx = request.num_computed_tokens
            start_tok = start_idx + 1
            num_remaining_tokens = num_prompt_tokens - start_tok
            if num_tokens <= num_remaining_tokens:
                # This is a chunk, more tokens remain.
                # In the == case, there are no more prompt logprobs to produce
                # but we want to defer returning them to the next step where we
                # have new generated tokens to return.
                num_logits = num_tokens
            else:
                # This is the last chunk of prompt tokens to return.
                num_logits = num_remaining_tokens
                completed_prefill_reqs.append(req_id)
                prompt_logprobs_dict[req_id] = logprobs_tensors

            if num_logits <= 0:
                # This can happen for the final chunk if we prefilled exactly
                # (num_prompt_tokens - 1) tokens for this request in the prior
                # step. There are no more prompt logprobs to produce.
                continue

            # Get the logits corresponding to this req's prompt tokens.
            # If this is a partial request (i.e. chunked prefill),
            # then there is prompt logprob generated for each index.
            req_idx = self.input_batch.req_id_to_index[req_id]
            offset = self.query_start_loc_np[req_idx].item()
            prompt_hidden_states = hidden_states[offset:offset + num_logits]
            logits = self.model.compute_logits(prompt_hidden_states, None)

            # Get the "target" tokens for each index. For prompt at index i,
            # the token at prompt index i+1 is the "sampled" token we want
            # to gather the logprob for.
            tgt_token_ids = prompt_token_ids[start_tok:start_tok + num_logits]

            # Compute prompt logprobs.
            logprobs = self.sampler.compute_logprobs(logits)
            token_ids, logprobs, ranks = self.sampler.gather_logprobs(
                logprobs, num_prompt_logprobs, tgt_token_ids)

            # Transfer GPU->CPU async.
            chunk_slice = slice(start_idx, start_idx + num_logits)
            logprobs_tensors.logprob_token_ids[chunk_slice].copy_(
                token_ids, non_blocking=True)
            logprobs_tensors.logprobs[chunk_slice].copy_(logprobs,
                                                         non_blocking=True)
            logprobs_tensors.selected_token_ranks[chunk_slice].copy_(
                ranks, non_blocking=True)

        # Remove requests that have completed prefill from the batch
        # num_prompt_logprobs_dict.
        for req_id in completed_prefill_reqs:
            del num_prompt_logprobs_dict[req_id]
            del in_progress_dict[req_id]

        # Must synchronize the non-blocking GPU->CPU transfers.
        if prompt_logprobs_dict:
            self._sync_device()

        return prompt_logprobs_dict

    @torch.inference_mode()
    def _dummy_run(
        self,
        num_tokens: int,
        skip_attn: bool = True,
        # For profiling runs we dont want microbatching but for
        # dp dummy runs we do.
        allow_microbatching: bool = False,
    ) -> torch.Tensor:

        # Padding for DP
        # num_pad, num_tokens_across_dp = self.get_dp_padding(num_tokens)
        # num_tokens += num_pad
        num_tokens_across_dp = None

        # Set num_scheduled_tokens based on num_tokens and max_num_seqs
        # for dummy run with LoRA so that the num_reqs collectively
        # has num_tokens in total.
        assert num_tokens <= self.scheduler_config.max_num_batched_tokens
        max_num_reqs = self.scheduler_config.max_num_seqs
        num_reqs = min(num_tokens, max_num_reqs)
        min_tokens_per_req = num_tokens // num_reqs
        num_scheduled_tokens_list = [min_tokens_per_req] * num_reqs
        num_scheduled_tokens_list[-1] += num_tokens % num_reqs
        assert sum(num_scheduled_tokens_list) == num_tokens
        assert len(num_scheduled_tokens_list) == num_reqs
        num_scheduled_tokens = np.array(num_scheduled_tokens_list,
                                        dtype=np.int32)

        if skip_attn:
            attn_metadata: Optional[dict[str, Any]] = None
        else:
            query_start_loc = self.query_start_loc[:num_reqs + 1]
            # Make sure max_model_len is used at the graph capture time.
            self.seq_lens_np[:num_reqs] = self.max_model_len
            self.seq_lens_np[num_reqs:] = 0
            self.seq_lens[:num_reqs].copy_(self.seq_lens_cpu[:num_reqs],
                                           non_blocking=True)
            seq_lens = self.seq_lens[:num_reqs]

            common_attn_metadata = CommonAttentionMetadata(
                query_start_loc=query_start_loc, seq_lens=seq_lens)

            attn_metadata = {}
            for kv_cache_group_id, kv_cache_group_spec in enumerate(
                    self.kv_cache_config.kv_cache_groups):
                attn_metadata_i = (
                    self.attn_metadata_builders[kv_cache_group_id].build(
                        num_reqs=num_reqs,
                        num_actual_tokens=num_tokens,
                        max_query_len=num_tokens,
                        common_prefix_len=0,
                        common_attn_metadata=common_attn_metadata,
                    ))
                for layer_name in kv_cache_group_spec.layer_names:
                    attn_metadata[layer_name] = attn_metadata_i

        # should_microbatch = (
        #     allow_microbatching
        #     and self.vllm_config.parallel_config.enable_microbatching
        #     and self.vllm_config.parallel_config.always_microbatch_if_enabled)
        # dummy_microbatches = [(slice(0, 0), slice(0, 0)),
        #                       (slice(0, 0), slice(0, 0))]
        should_microbatch = False
        # _dummy_run doesn't go through _prepare_inputs so 
        # we synchronize with other DP ranks here
        self.should_ubatch(should_microbatch)
        self.should_ubatch(should_microbatch)

        with self.maybe_dummy_run_with_lora(self.lora_config,
                                            num_scheduled_tokens):
            outputs = self._run_model(
                attn_metadata,
                num_tokens,
                ubatch_slices=None,
                is_dummy_run=True,
                num_tokens_across_dp=num_tokens_across_dp
            )
            if self.use_aux_hidden_state_outputs:
                hidden_states, _ = outputs
            else:
                hidden_states = outputs

            if self.speculative_config and self.speculative_config.use_eagle():
                assert isinstance(self.drafter, EagleProposer)
                self.drafter.dummy_run(num_tokens)

        logit_indices = np.cumsum(num_scheduled_tokens) - 1
        return hidden_states[logit_indices]

    @torch.inference_mode()
    def _dummy_sampler_run(
        self,
        hidden_states: torch.Tensor,
    ) -> torch.Tensor:
        # The dummy hidden states may contain special values,
        # like `inf` or `nan`.
        # To avoid breaking the sampler, we use a random tensor here instead.
        hidden_states = torch.rand_like(hidden_states)

        logits = self.model.compute_logits(hidden_states, None)
        num_reqs = logits.size(0)

        dummy_tensors = lambda v: torch.full(
            (num_reqs, ), v, device=self.device)

        dummy_metadata = SamplingMetadata(
            temperature=dummy_tensors(0.5),
            all_greedy=False,
            all_random=False,
            top_p=dummy_tensors(0.9),
            top_k=dummy_tensors(logits.size(1) - 1),
            min_p=None,
            generators={},
            max_num_logprobs=None,
            no_penalties=True,
            prompt_token_ids=None,
            frequency_penalties=dummy_tensors(0.1),
            presence_penalties=dummy_tensors(0.1),
            repetition_penalties=dummy_tensors(0.1),
            output_token_ids=[[] for _ in range(num_reqs)],
            min_tokens={},
            logit_bias=[None for _ in range(num_reqs)],
            allowed_token_ids_mask=None,
            bad_words_token_ids={},
        )
        try:
            sampler_output = self.sampler(logits=logits,
                                          sampling_metadata=dummy_metadata)
        except RuntimeError as e:
            if 'out of memory' in str(e):
                raise RuntimeError(
                    "CUDA out of memory occurred when warming up sampler with "
                    f"{num_reqs} dummy requests. Please try lowering "
                    "`max_num_seqs` or `gpu_memory_utilization` when "
                    "initializing the engine.") from e
            else:
                raise e
        if self.speculative_config:
            draft_token_ids = [[0] for _ in range(num_reqs)]
            dummy_spec_decode_metadata = SpecDecodeMetadata.make_dummy(
                draft_token_ids, self.device)

            num_tokens = sum(len(ids) for ids in draft_token_ids)
            # draft_probs = torch.randn(
            #     num_tokens, logits.shape[-1], device=self.device,
            #     dtype=logits.dtype)
            draft_probs = None
            target_logits = torch.randn(num_tokens,
                                        logits.shape[-1],
                                        device=self.device,
                                        dtype=logits.dtype)
            # NOTE(woosuk): Here, we should use int32 because the sampler uses
            # int32 for bonus_token_ids. If the dtype mismatches, re-compilation
            # will occur at runtime.
            bonus_token_ids = torch.zeros(num_reqs,
                                          device=self.device,
                                          dtype=torch.int32)
            self.rejection_sampler(
                dummy_spec_decode_metadata,
                draft_probs,
                target_logits,
                bonus_token_ids,
                dummy_metadata,
            )
        return sampler_output

    def profile_run(self) -> None:
        # Profile with multimodal encoder & encoder cache.
        # TODO: handle encoder-decoder models once we support them.
        if (self.is_multimodal_model and self.max_num_encoder_input_tokens > 0
                and self.encoder_cache_size > 0):

            # NOTE: Currently model is profiled with a single non-text
            # modality with the max possible input tokens even when
            # it supports multiple.
            max_tokens_by_modality_dict = self.mm_registry \
                .get_max_tokens_per_item_by_nonzero_modality(self.model_config)
            dummy_data_modality, max_tokens_per_mm_item = max(
                max_tokens_by_modality_dict.items(), key=lambda item: item[1])

            # Check how many items of this modality can be supported by
            # the encoder budget.
            encoder_budget = min(self.max_num_encoder_input_tokens,
                                 self.encoder_cache_size)

            max_num_mm_items_encoder_budget = cdiv(encoder_budget,
                                                   max_tokens_per_mm_item)

            # Check how many items of this modality can be supported by
            # the decoder budget.
            max_mm_items_per_req = self.mm_registry.get_mm_limits_per_prompt(
                self.model_config)[dummy_data_modality]

            # NOTE: We do not consider max_num_batched_tokens on purpose
            # because the multimodal embeddings can be generated in advance
            # and chunked prefilled.
            max_num_mm_items_decoder_budget = self.max_num_reqs * \
                max_mm_items_per_req

            max_num_mm_items = min(max_num_mm_items_encoder_budget,
                                   max_num_mm_items_decoder_budget)

            logger.info(
                "Encoder cache will be initialized with a budget of %s tokens,"
                " and profiled with %s %s items of the maximum feature size.",
                encoder_budget, max_num_mm_items, dummy_data_modality)

            # Create dummy batch of multimodal inputs.
            dummy_mm_kwargs = self.mm_registry.get_decoder_dummy_data(
                model_config=self.model_config,
                seq_len=self.max_num_tokens,
                mm_counts={
                    dummy_data_modality: 1
                },
            ).multi_modal_data

            batched_dummy_mm_inputs = MultiModalKwargs.batch(
                [dummy_mm_kwargs] * max_num_mm_items)
            batched_dummy_mm_inputs = MultiModalKwargs.as_kwargs(
                batched_dummy_mm_inputs,
                device=self.device,
            )

            # Run multimodal encoder.
            dummy_encoder_outputs = self.model.get_multimodal_embeddings(
                **batched_dummy_mm_inputs)

            sanity_check_mm_encoder_outputs(
                dummy_encoder_outputs,
                expected_num_items=max_num_mm_items,
            )

            # Cache the dummy encoder outputs.
            self.encoder_cache["tmp"] = dict(enumerate(dummy_encoder_outputs))

        hidden_states = self._dummy_run(self.max_num_tokens)
        if get_pp_group().is_last_rank:
            sampler_output = self._dummy_sampler_run(hidden_states)
        else:
            sampler_output = None
        self._sync_device()
        del hidden_states, sampler_output
        self.encoder_cache.clear()
        gc.collect()

    def capture_model(self) -> None:
        if not self.use_cuda_graph:
            logger.warning(
                "Skipping CUDA graph capture. Please add "
                "-O %s to use CUDA graphs.", CompilationLevel.PIECEWISE)
            return

        start_time = time.perf_counter()
        start_free_gpu_memory = torch.cuda.mem_get_info()[0]

        # Trigger CUDA graph capture for specific shapes.
        # Capture the large shapes first so that the smaller shapes
        # can reuse the memory pool allocated for the large shapes.
        with graph_capture(device=self.device):
            skip_attn = not self.vllm_config.compilation_config.full_cuda_graph
            for num_tokens in reversed(self.cudagraph_batch_sizes):
                for _ in range(self.vllm_config.compilation_config.
                               cudagraph_num_of_warmups):
                    self._dummy_run(num_tokens, skip_attn=skip_attn)
                self._dummy_run(num_tokens, skip_attn=skip_attn)

        end_time = time.perf_counter()
        end_free_gpu_memory = torch.cuda.mem_get_info()[0]
        elapsed_time = end_time - start_time
        cuda_graph_size = start_free_gpu_memory - end_free_gpu_memory
        # This usually takes 5~20 seconds.
        logger.info("Graph capturing finished in %.0f secs, took %.2f GiB",
                    elapsed_time, cuda_graph_size / (1 << 30))

    def initialize_attn_backend(self, kv_cache_config: KVCacheConfig) -> None:
        """
        Initialize the attention backends and attention metadata builders.
        """
        assert len(self.attn_backends) == 0 and len(
            self.attn_metadata_builders
        ) == 0, "Attention backends are already initialized"
        for i, kv_cache_group_spec in enumerate(
                kv_cache_config.kv_cache_groups):
            kv_cache_spec = kv_cache_group_spec.kv_cache_spec
            if not isinstance(kv_cache_spec, AttentionSpec):
                raise NotImplementedError(
                    "Only AttentionSpec is supported for now.")
            attn_backend_i = get_attn_backend(
                kv_cache_spec.head_size,
                self.dtype,
                kv_cache_spec.dtype,
                kv_cache_spec.block_size,
                self.model_config.is_attention_free,
                use_mla=kv_cache_spec.use_mla,
            )
            if attn_backend_i is None:
                error_msg = (
                    f"Error with get_attn_backend: {kv_cache_spec.head_size=}, "
                    f"{self.dtype=}, {kv_cache_spec.dtype=}, "
                    f"{kv_cache_spec.block_size=}, "
                    f"{self.model_config.is_attention_free=}, "
                    f"{kv_cache_spec.use_mla=}")
                logger.error(error_msg)
                raise NotImplementedError(
                    "Non-Attention backend is not supported by V1 "
                    "GPUModelRunner.")

            if self.vllm_config.compilation_config.full_cuda_graph:
                attn_backend_name = attn_backend_i.__name__
                flash_attn_version = get_flash_attn_version()
                if attn_backend_name != "FlashAttentionBackend" or \
                    flash_attn_version != 3:
                    raise ValueError(
                        f"full_cuda_graph is only supported with "
                        f"FA3. Current attention backend is "
                        f"{attn_backend_name}, FlashAttention version is "
                        f"{flash_attn_version}.")

            block_table_i = self.input_batch.block_table[i]
            attn_metadata_builder_i = attn_backend_i.get_builder_cls()(
                weakref.proxy(self), kv_cache_spec, block_table_i)
            self.attn_backends.append(attn_backend_i)
            self.attn_metadata_builders.append(attn_metadata_builder_i)

    def may_reinitialize_input_batch(self,
                                     kv_cache_config: KVCacheConfig) -> None:
        """
        Re-initialize the input batch if the block sizes are different from
        `[self.cache_config.block_size]`. This usually happens when there
        are multiple KV cache groups.

        Args:
            kv_cache_config: The KV cache configuration.
        """
        block_sizes = [
            kv_cache_group.kv_cache_spec.block_size
            for kv_cache_group in kv_cache_config.kv_cache_groups
        ]
        if block_sizes != [self.cache_config.block_size]:
            assert self.cache_config.cpu_offload_gb == 0, (
                "Cannot re-initialize the input batch when CPU weight "
                "offloading is enabled. See https://github.com/vllm-project/vllm/pull/18298 "  # noqa: E501
                "for more details.")
            self.input_batch = InputBatch(
                max_num_reqs=self.max_num_reqs,
                max_model_len=self.max_model_len,
                max_num_batched_tokens=self.max_num_tokens,
                device=self.device,
                pin_memory=self.pin_memory,
                vocab_size=self.model_config.get_vocab_size(),
                block_sizes=block_sizes,
            )

    def _allocate_kv_cache_tensors(
            self, kv_cache_config: KVCacheConfig) -> dict[str, torch.Tensor]:
        """
        Initializes the KV cache buffer with the correct size. The buffer needs
        to be reshaped to the desired shape before being used by the models.

        Args:
            kv_cache_config: The KV cache config 
        Returns:
            dict[str, torch.Tensor]: A map between layer names to their 
            corresponding memory buffer for KV cache.
         """
        kv_cache_raw_tensors: dict[str, torch.Tensor] = {}
        for kv_cache_tensor in kv_cache_config.kv_cache_tensors:
            tensor = torch.zeros(kv_cache_tensor.size,
                                 dtype=torch.int8,
                                 device=self.device)
            for layer_name in kv_cache_tensor.shared_by:
                kv_cache_raw_tensors[layer_name] = tensor

        layer_names = set()
        for group in kv_cache_config.kv_cache_groups:
            layer_names.update(group.layer_names)
        assert layer_names == set(kv_cache_raw_tensors.keys(
        )), "Some layers are not correctly initialized"
        return kv_cache_raw_tensors

    def _reshape_kv_cache_tensors(
        self,
        kv_cache_config: KVCacheConfig,
        kv_cache_raw_tensors: dict[str, torch.Tensor],
    ) -> dict[str, torch.Tensor]:
        """
        Reshape the KV cache tensors to the desired shape and dtype.

        Args:
            kv_cache_config: The KV cache config 
            kv_cache_raw_tensors: The KV cache buffer of each layer, with 
            correct size but uninitialized shape.
        Returns:
            Dict[str, torch.Tensor]: A map between layer names to their 
            corresponding memory buffer for KV cache.
        """
        kv_caches: dict[str, torch.Tensor] = {}
        for i, kv_cache_group_spec in enumerate(
                kv_cache_config.kv_cache_groups):
            kv_cache_spec = kv_cache_group_spec.kv_cache_spec
            for layer_name in kv_cache_group_spec.layer_names:
                raw_tensor = kv_cache_raw_tensors[layer_name]
                assert raw_tensor.numel() % kv_cache_spec.page_size_bytes == 0
                num_blocks = (raw_tensor.numel() //
                              kv_cache_spec.page_size_bytes)
                if isinstance(kv_cache_spec, AttentionSpec):
                    kv_cache_shape = self.attn_backends[i].get_kv_cache_shape(
                        num_blocks, kv_cache_spec.block_size,
                        kv_cache_spec.num_kv_heads, kv_cache_spec.head_size)
                    dtype = kv_cache_spec.dtype
                    try:
                        kv_cache_stride_order = self.attn_backends[
                            i].get_kv_cache_stride_order()
                        assert len(kv_cache_stride_order) == len(
                            kv_cache_shape)
                    except (AttributeError, NotImplementedError):
                        kv_cache_stride_order = tuple(
                            range(len(kv_cache_shape)))
                    # The allocation respects the backend-defined stride order
                    # to ensure the semantic remains consistent for each
                    # backend. We first obtain the generic kv cache shape and
                    # then permute it according to the stride order which could
                    # result in a non-contiguous tensor.
                    kv_cache_shape = tuple(kv_cache_shape[i]
                                           for i in kv_cache_stride_order)
                    # Maintain original KV shape view.
                    inv_order = [
                        kv_cache_stride_order.index(i)
                        for i in range(len(kv_cache_stride_order))
                    ]
                    kv_caches[layer_name] = kv_cache_raw_tensors[
                        layer_name].view(dtype).view(kv_cache_shape).permute(
                            *inv_order)
                else:
                    raise NotImplementedError
        return kv_caches

    def initialize_kv_cache_tensors(
            self, kv_cache_config: KVCacheConfig) -> dict[str, torch.Tensor]:
        """
        Initialize the memory buffer for KV cache.

        Args:
            kv_cache_config: The KV cache config
        Returns:
            Dict[str, torch.Tensor]: A map between layer names to their 
            corresponding memory buffer for KV cache.
        """
        # Initialize the memory buffer for KV cache
        kv_cache_raw_tensors = self._allocate_kv_cache_tensors(kv_cache_config)
        # Change the memory buffer to the desired shape
        kv_caches = self._reshape_kv_cache_tensors(kv_cache_config,
                                                   kv_cache_raw_tensors)

        # Setup `kv_cache_config` and `kv_caches` for models
        # with cross-layer KV sharing
        if self.shared_kv_cache_layers:
            initialize_kv_cache_for_kv_sharing(
                self.shared_kv_cache_layers,
                kv_cache_config.kv_cache_groups,
                kv_caches,
            )

        bind_kv_cache(
            kv_caches,
            self.vllm_config.compilation_config.static_forward_context,
            self.kv_caches)
        return kv_caches

    def initialize_kv_cache(self, kv_cache_config: KVCacheConfig) -> None:
        """
        Initialize KV cache based on `kv_cache_config`.
        Args:
            kv_cache_config: Configuration for the KV cache, including the KV
            cache size of each layer
        """
        self.kv_cache_config = kv_cache_config
        self.may_reinitialize_input_batch(kv_cache_config)
        self.initialize_attn_backend(kv_cache_config)
        kv_caches = self.initialize_kv_cache_tensors(kv_cache_config)

        if self.speculative_config and self.speculative_config.use_eagle():
            assert isinstance(self.drafter, EagleProposer)
            # validate all draft model layers belong to the same kv cache
            # group
            self.drafter.validate_same_kv_cache_group(kv_cache_config)

        if has_kv_transfer_group():
            get_kv_transfer_group().register_kv_caches(kv_caches)

    def get_kv_cache_spec(self) -> dict[str, KVCacheSpec]:
        """
        Generates the KVCacheSpec by parsing the kv cache format from each
        Attention module in the static forward context.
        Returns:
            KVCacheSpec: A dictionary mapping layer names to their KV cache
            format. Layers that do not need KV cache are not included.
        """

        layers = get_layers_from_vllm_config(self.vllm_config, Attention)
        block_size = self.vllm_config.cache_config.block_size
        use_mla = self.vllm_config.model_config.use_mla
        kv_cache_spec: dict[str, KVCacheSpec] = {}
        for layer_name, attn_module in layers.items():
            if (kv_tgt_layer :=
                    attn_module.kv_sharing_target_layer_name) is not None:
                # The layer doesn't need its own KV cache and will use that of
                # the target layer. We skip creating a KVCacheSpec for it, so
                # that KV cache management logic will act as this layer does
                # not exist, and doesn't allocate KV cache for the layer. This
                # enables the memory saving of cross-layer kv sharing, allowing
                # a given amount of memory to accommodate longer context lengths
                # or enable more requests to be processed simultaneously.
                self.shared_kv_cache_layers[layer_name] = kv_tgt_layer
                continue

            # TODO: Support other attention modules, e.g., cross-attention
            if attn_module.attn_type == AttentionType.DECODER:
                if attn_module.sliding_window is not None:
                    kv_cache_spec[layer_name] = SlidingWindowSpec(
                        block_size=block_size,
                        num_kv_heads=attn_module.num_kv_heads,
                        head_size=attn_module.head_size,
                        dtype=self.kv_cache_dtype,
                        sliding_window=attn_module.sliding_window,
                        use_mla=use_mla)
                else:
                    kv_cache_spec[layer_name] = FullAttentionSpec(
                        block_size=block_size,
                        num_kv_heads=attn_module.num_kv_heads,
                        head_size=attn_module.head_size,
                        dtype=self.kv_cache_dtype,
                        use_mla=use_mla)
            elif attn_module.attn_type in (AttentionType.ENCODER,
                                           AttentionType.ENCODER_ONLY):
                # encoder-only attention does not need KV cache.
                continue
            elif attn_module.attn_type == AttentionType.ENCODER_DECODER:
                raise NotImplementedError
            else:
                raise ValueError(
                    f"Unknown attention type: {attn_module.attn_type}")

        return kv_cache_spec<|MERGE_RESOLUTION|>--- conflicted
+++ resolved
@@ -6,11 +6,7 @@
 import threading
 import time
 import weakref
-<<<<<<< HEAD
-from typing import TYPE_CHECKING, Optional, TypeAlias, Union
-=======
-from typing import TYPE_CHECKING, Any, Optional, Union
->>>>>>> 2d8476e4
+from typing import TYPE_CHECKING, Any, Optional, TypeAlias, Union
 
 import numpy as np
 import torch
@@ -43,13 +39,9 @@
 from vllm.sequence import IntermediateTensors
 from vllm.utils import (STR_DTYPE_TO_TORCH_DTYPE, DeviceMemoryProfiler,
                         GiB_bytes, LazyLoader, async_tensor_h2d, cdiv,
-<<<<<<< HEAD
                         check_use_alibi, is_pin_memory_available,
                         current_stream)
 from vllm.v1.attention.backends.flash_attn import FlashAttentionMetadata
-=======
-                        check_use_alibi, is_pin_memory_available)
->>>>>>> 2d8476e4
 from vllm.v1.attention.backends.utils import CommonAttentionMetadata
 from vllm.v1.core.encoder_cache_manager import compute_encoder_budget
 from vllm.v1.kv_cache_interface import (AttentionSpec, FullAttentionSpec,
@@ -607,16 +599,10 @@
         return cu_num_tokens, arange
 
     def _prepare_inputs(
-<<<<<<< HEAD
         self, scheduler_output: "SchedulerOutput"
     ) -> tuple[PerLayerAttnMetadata, torch.Tensor,
                Optional[SpecDecodeMetadata], Optional[UBatchSlices],
                int, Optional[torch.Tensor]]:
-=======
-        self,
-        scheduler_output: "SchedulerOutput",
-    ) -> tuple[dict[str, Any], torch.Tensor, Optional[SpecDecodeMetadata]]:
->>>>>>> 2d8476e4
         total_num_scheduled_tokens = scheduler_output.total_num_scheduled_tokens
         assert total_num_scheduled_tokens > 0
         num_reqs = self.input_batch.num_reqs
@@ -765,14 +751,10 @@
         common_attn_metadata = CommonAttentionMetadata(
             query_start_loc=query_start_loc, seq_lens=seq_lens)
 
-<<<<<<< HEAD
         attn_metadata: PerLayerAttnMetadata = {}
         if ubatch_slices is not None:
             attn_metadata = [dict() for _ in range(len(ubatch_slices))]
 
-=======
-        attn_metadata: dict[str, Any] = {}
->>>>>>> 2d8476e4
         # Prepare the attention metadata for each KV cache group and make layers
         # in the same group share the same metadata.
         for kv_cache_group_id, kv_cache_group_spec in enumerate(
