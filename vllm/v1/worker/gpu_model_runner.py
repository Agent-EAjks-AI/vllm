--- conflicted
+++ resolved
@@ -344,13 +344,10 @@
         self.reorder_batch_threshold: Optional[int] = None
 
         # Cached outputs.
-<<<<<<< HEAD
         self.hidden_states: Optional[torch.Tensor] = None
         self.aux_hidden_states: Optional[list[torch.Tensor]] = None
         self.sample_hidden_states: Optional[torch.Tensor] = None
         self.logits: Optional[torch.Tensor] = None
-=======
->>>>>>> 8a193031
         self._draft_token_ids: Optional[Union[list[list[int]],
                                               torch.Tensor]] = None
 
@@ -785,19 +782,6 @@
                 self.positions_cpu[:total_num_scheduled_tokens],
                 non_blocking=True)
 
-<<<<<<< HEAD
-        self.query_start_loc[:num_reqs + 1].copy_(
-            self.query_start_loc_cpu[:num_reqs + 1], non_blocking=True)
-        self.seq_lens[:num_reqs].copy_(self.seq_lens_cpu[:num_reqs],
-                                       non_blocking=True)
-
-        # Fill unused with 0 for full cuda graph mode.
-        self.seq_lens[num_reqs:].fill_(0)
-        # Note: pad query_start_loc to be non-decreasing, as kernels
-        # like FlashAttention requires that
-        self.query_start_loc[num_reqs + 1:].fill_(
-            self.query_start_loc_cpu[num_reqs].item())
-=======
         use_spec_decode = len(
             scheduler_output.scheduled_spec_decode_tokens) > 0
         if not use_spec_decode:
@@ -846,7 +830,6 @@
             logits_indices_padded = (
                 self.kv_sharing_fast_prefill_logits_indices[:num_logits_padded]
             )
->>>>>>> 8a193031
 
         attn_metadata: dict[str, Any] = {}
         # Prepare encoder attention metadata separately
@@ -1790,11 +1773,7 @@
             num_nans_in_logits=num_nans_in_logits,
         )
 
-<<<<<<< HEAD
-    def get_draft_token_ids(self) -> Optional[DraftTokenIds]:
-=======
     def take_draft_token_ids(self) -> Optional[DraftTokenIds]:
->>>>>>> 8a193031
         if self._draft_token_ids is None:
             return None
         req_ids = self.input_batch.req_ids
