# SPDX-License-Identifier: Apache-2.0
# SPDX-FileCopyrightText: Copyright contributors to the vLLM project

import dataclasses
import gc
import itertools
import time
from collections import defaultdict
from collections.abc import Iterator
from contextlib import contextmanager
from copy import deepcopy
from typing import TYPE_CHECKING, Any, Optional, Union, cast

import numpy as np
import torch
import torch.distributed
import torch.nn as nn
from tqdm import tqdm

import vllm.envs as envs
from vllm.attention import Attention, AttentionType
from vllm.attention.backends.abstract import AttentionBackend
from vllm.attention.layers.chunked_local_attention import ChunkedLocalAttention
from vllm.compilation.counter import compilation_counter
from vllm.compilation.cuda_graph import CUDAGraphWrapper
from vllm.compilation.monitor import set_cudagraph_capturing_enabled
from vllm.config import (CompilationLevel, CUDAGraphMode, VllmConfig,
                         get_layers_from_vllm_config, update_config)
from vllm.distributed.eplb.eplb_state import EplbState
from vllm.distributed.kv_transfer import (get_kv_transfer_group,
                                          has_kv_transfer_group)
from vllm.distributed.parallel_state import (
    get_pp_group, get_tp_group, graph_capture, is_global_first_rank,
    prepare_communication_buffer_for_model)
from vllm.forward_context import (BatchDescriptor, DPMetadata,
                                  set_forward_context)
from vllm.logger import init_logger
from vllm.model_executor.layers.attention_layer_base import AttentionLayerBase
from vllm.model_executor.layers.mamba.abstract import MambaBase
from vllm.model_executor.layers.rotary_embedding import MRotaryEmbedding
from vllm.model_executor.model_loader import TensorizerLoader, get_model_loader
from vllm.model_executor.models.interfaces import (is_mixture_of_experts,
                                                   supports_eagle3,
                                                   supports_transcription)
from vllm.model_executor.models.interfaces_base import (
    VllmModelForPooling, is_pooling_model, is_text_generation_model)
from vllm.multimodal import MULTIMODAL_REGISTRY
from vllm.multimodal.inputs import (BatchedTensorInputs, MultiModalKwargsItem,
                                    PlaceholderRange)
from vllm.multimodal.utils import group_mm_kwargs_by_modality
from vllm.pooling_params import PoolingParams
from vllm.sequence import IntermediateTensors, PoolerOutput
from vllm.tasks import GenerationTask, PoolingTask, SupportedTask
from vllm.utils import (STR_DTYPE_TO_TORCH_DTYPE, DeviceMemoryProfiler,
                        GiB_bytes, LazyLoader, cdiv, check_use_alibi,
                        get_dtype_size, is_pin_memory_available, round_up,
                        supports_dynamo)
from vllm.v1.attention.backends.utils import (
    AttentionCGSupport, AttentionMetadataBuilder, CommonAttentionMetadata,
    make_kv_sharing_fast_prefill_attention_metadata)
from vllm.v1.cudagraph_dispatcher import CudagraphDispatcher
from vllm.v1.kv_cache_interface import (AttentionSpec,
                                        ChunkedLocalAttentionSpec,
                                        EncoderOnlyAttentionSpec,
                                        FullAttentionSpec, KVCacheConfig,
                                        KVCacheGroupSpec, KVCacheSpec,
                                        MambaSpec, SlidingWindowSpec)
from vllm.v1.outputs import (EMPTY_MODEL_RUNNER_OUTPUT, DraftTokenIds,
                             LogprobsTensors, ModelRunnerOutput)
from vllm.v1.pool.metadata import PoolingMetadata
from vllm.v1.sample.logits_processor import LogitsProcessors
from vllm.v1.sample.metadata import SamplingMetadata
from vllm.v1.sample.rejection_sampler import RejectionSampler
from vllm.v1.sample.sampler import Sampler
from vllm.v1.spec_decode.eagle import EagleProposer
from vllm.v1.spec_decode.medusa import MedusaProposer
from vllm.v1.spec_decode.metadata import SpecDecodeMetadata
from vllm.v1.spec_decode.ngram_proposer import NgramProposer
from vllm.v1.worker.gpu_block_table import BlockTables
from vllm.v1.worker.gpu_input_batch import InputBatch, prepare_inputs
from vllm.v1.worker.gpu_worker_states import RequestState
from vllm.v1.worker.kv_connector_model_runner_mixin import (
    KVConnectorModelRunnerMixin, KVConnectorOutput)
from vllm.v1.worker.lora_model_runner_mixin import LoRAModelRunnerMixin

from .utils import (AttentionGroup, CpuGpuBuffer, MultiModalBudget,
                    bind_kv_cache, gather_mm_placeholders,
                    initialize_kv_cache_for_kv_sharing,
                    sanity_check_mm_encoder_outputs, scatter_mm_placeholders)

if TYPE_CHECKING:
    import xgrammar as xgr
    import xgrammar.kernels.apply_token_bitmask_inplace_torch_compile as xgr_torch_compile  # noqa: E501

    from vllm.model_executor.model_loader.tensorizer import TensorizerConfig
    from vllm.v1.core.sched.output import SchedulerOutput
else:
    xgr = LazyLoader("xgr", globals(), "xgrammar")
    xgr_torch_compile = LazyLoader(
        "xgr_torch_compile", globals(),
        "xgrammar.kernels.apply_token_bitmask_inplace_torch_compile")

logger = init_logger(__name__)


class GPUModelRunner(LoRAModelRunnerMixin, KVConnectorModelRunnerMixin):

    def __init__(
        self,
        vllm_config: VllmConfig,
        device: torch.device,
    ):
        self.vllm_config = vllm_config
        self.model_config = vllm_config.model_config
        self.cache_config = vllm_config.cache_config
        self.compilation_config = vllm_config.compilation_config
        self.lora_config = vllm_config.lora_config
        self.load_config = vllm_config.load_config
        self.parallel_config = vllm_config.parallel_config
        self.scheduler_config = vllm_config.scheduler_config
        self.speculative_config = vllm_config.speculative_config
        self.observability_config = vllm_config.observability_config

        from vllm.model_executor.models.utils import set_cpu_offload_max_bytes
        set_cpu_offload_max_bytes(
            int(self.cache_config.cpu_offload_gb * 1024**3))

        model_config = self.model_config
        cache_config = self.cache_config
        scheduler_config = self.scheduler_config
        parallel_config = self.parallel_config
        self.device = device
        self.pin_memory = is_pin_memory_available()
        self.dtype = self.model_config.dtype
        if cache_config.cache_dtype == "auto":
            self.kv_cache_dtype = self.dtype
        else:
            self.kv_cache_dtype = STR_DTYPE_TO_TORCH_DTYPE[
                cache_config.cache_dtype]

        self.is_pooling_model = model_config.pooler_config is not None
        self.is_multimodal_raw_input_supported = (
            model_config.is_multimodal_raw_input_supported)
        self.max_model_len = model_config.max_model_len
        self.max_num_tokens = scheduler_config.max_num_batched_tokens
        self.max_num_reqs = scheduler_config.max_num_seqs

        # Model-related.
        self.num_query_heads = model_config.get_num_attention_heads(
            parallel_config)
        self.hidden_size = model_config.get_hidden_size()
        self.attention_chunk_size = model_config.attention_chunk_size
        # Only relevant for models using ALiBi (e.g, MPT)
        self.use_alibi = check_use_alibi(model_config)

        self.cascade_attn_enabled = not self.model_config.disable_cascade_attn

        # Multi-modal data support
        self.mm_registry = MULTIMODAL_REGISTRY
        self.uses_mrope = model_config.uses_mrope
        self.supports_mm_inputs = self.mm_registry.supports_multimodal_inputs(
            model_config)

        # Sampler
        self.sampler = Sampler(logprobs_mode=self.model_config.logprobs_mode)

        self.eplb_state: Optional[EplbState] = None
        """
        State of the expert parallelism load balancer.

        Will be lazily initialized when the model is loaded.
        """

        # Lazy initializations
        # self.model: nn.Module  # Set after load_model
        # Initialize in initialize_kv_cache
        self.kv_caches: list[torch.Tensor] = []
        # indexes: [kv_cache_group_id][attn_group]
        self.attn_groups: list[list[AttentionGroup]] = []
        # self.kv_cache_config: KVCacheConfig

        # mm_hash ->  encoder_output
        self.encoder_cache: dict[str, torch.Tensor] = {}

        self.use_aux_hidden_state_outputs = False
        # Set up speculative decoding.
        # NOTE(Jiayi): currently we put the entire draft model on
        # the last PP rank. This is not ideal if there are many
        # layers in the draft model.
        if self.speculative_config and get_pp_group().is_last_rank:
            if self.speculative_config.method == "ngram":
                self.drafter = NgramProposer(self.vllm_config)
            elif self.speculative_config.use_eagle():
                self.drafter = EagleProposer(self.vllm_config, self.device,
                                             self)  # type: ignore
                if self.speculative_config.method == "eagle3":
                    self.use_aux_hidden_state_outputs = True
            elif self.speculative_config.method == "medusa":
                self.drafter = MedusaProposer(
                    vllm_config=self.vllm_config,
                    device=self.device)  # type: ignore
            else:
                raise ValueError("Unknown speculative decoding method: "
                                 f"{self.speculative_config.method}")
            self.rejection_sampler = RejectionSampler()

        # Request states.
        self.requests = RequestState(
            max_num_reqs=self.max_num_reqs,
            max_model_len=self.max_model_len,
            max_num_batched_tokens=self.max_num_tokens,
            max_num_cached_reqs=2 * self.max_num_reqs,
            device=self.device,
            pin_memory=self.pin_memory,
            vocab_size=self.model_config.get_vocab_size(),
            block_sizes=[self.cache_config.block_size],
        )

        # TODO(woosuk): Provide an option to tune the max cudagraph batch size.
        # The convention is different.
        # self.cudagraph_batch_sizes sorts in ascending order.
        # The batch sizes in the config are in descending order.
        if self.compilation_config.cudagraph_capture_sizes and \
                self.compilation_config.cudagraph_mode != CUDAGraphMode.NONE:
            self.cudagraph_batch_sizes = list(
                reversed(self.compilation_config.cudagraph_capture_sizes))

        # Cache the device properties.
        self._init_device_properties()

        # Persistent buffers for CUDA graphs.
        self.input_ids = self._make_buffer(self.max_num_tokens,
                                           dtype=torch.int32)
        self.positions = self._make_buffer(self.max_num_tokens,
                                           dtype=torch.int64)
        self.query_start_loc = self._make_buffer(self.max_num_reqs + 1,
                                                 dtype=torch.int32)
        self.seq_lens = self._make_buffer(self.max_num_reqs, dtype=torch.int32)
        self.inputs_embeds = torch.zeros(
            (self.max_num_tokens, self.hidden_size),
            dtype=self.dtype,
            device=self.device)

        # Only relevant for models using M-RoPE (e.g, Qwen2-VL)
        if self.uses_mrope:
            # NOTE: `mrope_positions` is implemented with one additional dummy
            # position on purpose to make it non-contiguous so that it can work
            # with torch compile.
            # See detailed explanation in https://github.com/vllm-project/vllm/pull/12128#discussion_r1926431923

            # NOTE: When M-RoPE is enabled, position ids are 3D regardless of
            # the modality of inputs. For text-only inputs, each dimension has
            # identical position IDs, making M-RoPE functionally equivalent to
            # 1D-RoPE.
            # See page 5 of https://arxiv.org/abs/2409.12191
            self.mrope_positions = self._make_buffer(
                (3, self.max_num_tokens + 1), dtype=torch.int64)

        # None in the first PP rank. The rest are set after load_model.
        self.intermediate_tensors: Optional[IntermediateTensors] = None

        self.block_tables = BlockTables(
            block_sizes=[self.cache_config.block_size],
            max_num_reqs=self.max_num_reqs,
            max_num_cached_reqs=2 * self.max_num_reqs,
            max_num_batched_tokens=self.max_num_tokens,
            max_model_len=self.max_model_len,
            device=self.device,
            pin_memory=self.pin_memory,
        )

        # OPTIMIZATION: Cache the tensors rather than creating them every step.
        # Keep in int64 to avoid overflow with long context
        self.arange_np = np.arange(max(self.max_num_reqs + 1,
                                       self.max_model_len,
                                       self.max_num_tokens),
                                   dtype=np.int64)
<<<<<<< HEAD

        # NOTE(woosuk): These tensors are "stateless", i.e., they are literally
        # a faster version of creating a new tensor every time. Thus, we should
        # not make any assumptions about the values in these tensors.
        self.input_ids_cpu = torch.zeros(self.max_num_tokens,
                                         dtype=torch.int32,
                                         device="cpu",
                                         pin_memory=self.pin_memory)
        self.input_ids_np = self.input_ids_cpu.numpy()
        self.positions_cpu = torch.zeros(self.max_num_tokens,
                                         dtype=torch.int64,
                                         device="cpu",
                                         pin_memory=self.pin_memory)
        self.positions_np = self.positions_cpu.numpy()
        self.query_start_loc_cpu = torch.zeros(self.max_num_reqs + 1,
                                               dtype=torch.int32,
                                               device="cpu",
                                               pin_memory=self.pin_memory)
        self.query_start_loc_np = self.query_start_loc_cpu.numpy()
        self.seq_lens_cpu = torch.zeros(self.max_num_reqs,
                                        dtype=torch.int32,
                                        device="cpu",
                                        pin_memory=self.pin_memory)
        self.seq_lens_np = self.seq_lens_cpu.numpy()
=======
>>>>>>> 0ff902f3

        self.index_mapping_cpu = torch.zeros(self.max_num_reqs,
                                             dtype=torch.int32,
                                             device="cpu",
                                             pin_memory=self.pin_memory)
        self.index_mapping_np = self.index_mapping_cpu.numpy()
        self.index_mapping = self.index_mapping_cpu.to(self.device)

        # Layer pairings for cross-layer KV sharing.
        # If an Attention layer `layer_name` is in the keys of this dict, it
        # means this layer will perform attention using the keys and values
        # from the KV cache of `shared_kv_cache_layers[layer_name]`.
        self.shared_kv_cache_layers: dict[str, str] = {}
        self.kv_sharing_fast_prefill_eligible_layers: set[str] = set()

        self.kv_sharing_fast_prefill_logits_indices = None
        if self.cache_config.kv_sharing_fast_prefill:
            self.kv_sharing_fast_prefill_logits_indices = torch.zeros(
                self.max_num_tokens, dtype=torch.int32, device=self.device)

        self.uniform_decode_query_len = 1 if not self.speculative_config else \
            1 + self.speculative_config.num_speculative_tokens

        # Cudagraph dispatcher for runtime cudagraph dispatching.
        self.cudagraph_dispatcher = CudagraphDispatcher(self.vllm_config)

        self.mm_budget = (MultiModalBudget(
            self.model_config,
            self.scheduler_config,
            self.mm_registry,
        ) if self.supports_mm_inputs else None)

        # Attention layers that are only in the KVCacheConfig of the runner
        # (e.g., KV sharing, encoder-only attention), but not in the
        # KVCacheConfig of the scheduler.
        self.runner_only_attn_layers: set[str] = set()

        # Cached outputs.
        self._draft_token_ids: Optional[Union[list[list[int]],
                                              torch.Tensor]] = None

    def _make_buffer(self, *args, dtype: torch.dtype) -> CpuGpuBuffer:
        return CpuGpuBuffer(*args,
                            dtype=dtype,
                            device=self.device,
                            pin_memory=self.pin_memory)

    def _init_model_kwargs(self, num_tokens: int):
        return {}
        model_kwargs = dict[str, Any]()
        num_reqs = self.input_batch.num_reqs

        num_pooling_reqs = len(self.input_batch.pooling_params)

        if num_pooling_reqs == 0:
            return model_kwargs

        # This does nontrivial work.
        pooling_params = self.input_batch.pooling_metadata.pooling_params

        assert num_pooling_reqs == num_reqs

        token_type_id_requests = dict[int, Any]()
        for i, param in enumerate(pooling_params):
            if param.extra_kwargs is not None and \
            (token_types := param.extra_kwargs.get(
                "compressed_token_type_ids")) is not None:
                token_type_id_requests[i] = token_types

        if len(token_type_id_requests) == 0:
            return model_kwargs

        seq_lens = self.seq_lens.gpu[:num_reqs]
        token_type_ids = []

        for i in range(num_reqs):
            pos = token_type_id_requests.get(i, seq_lens[i])
            ids = (torch.arange(seq_lens[i]) >= pos).int()
            token_type_ids.append(ids)

        model_kwargs["token_type_ids"] = torch.concat(token_type_ids).to(
            device=self.device)
        return model_kwargs

    # Note: used for model runner override.
    def _init_device_properties(self) -> None:
        """Initialize attributes from torch.cuda.get_device_properties
        """
        self.device_properties = torch.cuda.get_device_properties(self.device)
        self.num_sms = self.device_properties.multi_processor_count

    # Note: used for model runner override.
    def _sync_device(self) -> None:
        torch.cuda.synchronize()

    def _update_states(self, scheduler_output: "SchedulerOutput") -> None:
        """Update the cached states and the persistent batch with the scheduler
        output.

        The updated states are used by the `_prepare_inputs` function to create
        the input GPU tensors for the model.

        The SamplingMetadata is updated and copied to the GPU if there is a
        new/resumed/paused/finished request in the batch.
        """
<<<<<<< HEAD
=======
        # Remove finished requests from the cached states.
        for req_id in scheduler_output.finished_req_ids:
            self.requests.pop(req_id, None)
>>>>>>> 0ff902f3
        # Remove the finished requests from the persistent batch.
        # NOTE(woosuk): There could be an edge case where finished_req_ids and
        # scheduled_req_ids overlap. This happens when a request is aborted and
        # then resubmitted with the same ID. In this case, we treat them as two
        # distinct requests - clearing the cached states for the first request
        # and handling the second as a new request.
        for req_id in scheduler_output.finished_req_ids:
            self.requests.remove_request(req_id)
            self.encoder_cache.pop(req_id, None)

        # Free the cached encoder outputs.
        for mm_hash in scheduler_output.free_encoder_mm_hashes:
            self.encoder_cache.pop(mm_hash, None)

        req_indices: list[int] = []
        cu_num_new_blocks: list[list[int]] = [
            [0] for _ in range(self.block_tables.num_kv_cache_groups)
        ]
        new_block_ids: list[list[int]] = [
            [] for _ in range(self.block_tables.num_kv_cache_groups)
        ]
        overwrite: list[bool] = []

        # Add new requests to the cached states.
        for new_req_data in scheduler_output.scheduled_new_reqs:
            req_id = new_req_data.req_id
            self.requests.add_request(
                req_id=req_id,
                prompt_token_ids=new_req_data.prompt_token_ids,
<<<<<<< HEAD
=======
                mm_kwargs=new_req_data.mm_kwargs,
                mm_positions=new_req_data.mm_positions,
                mm_hashes=new_req_data.mm_hashes,
                sampling_params=sampling_params,
                pooling_params=pooling_params,
                generator=generator,
                block_ids=new_req_data.block_ids,
>>>>>>> 0ff902f3
                num_computed_tokens=new_req_data.num_computed_tokens,
                sampling_params=new_req_data.sampling_params,
            )

            req_index = self.requests.req_id_to_index[req_id]
            req_indices.append(req_index)
            for i, block_ids in enumerate(new_req_data.block_ids):
                x = cu_num_new_blocks[i][-1]
                cu_num_new_blocks[i].append(x + len(block_ids))
                new_block_ids[i].extend(block_ids)
            overwrite.append(True)

            # Only relevant for models using M-RoPE (e.g, Qwen2-VL)
            if self.uses_mrope:
                self._init_mrope_positions(req_id)

        # Update the states of the running/resumed requests.
        is_last_rank = get_pp_group().is_last_rank
        cached_reqs = scheduler_output.scheduled_cached_reqs
        for i, req_id in enumerate(cached_reqs.req_ids):
            req_index = self.requests.req_id_to_index[req_id]

            # Update input batch.
            if not is_last_rank:
                # When using PP, the scheduler sends the sampled tokens back,
                # because there's no direct communication between the first-
                # stage worker and the last-stage worker.
                new_token_ids = cached_reqs.new_token_ids[i]
                self.requests.append_token_ids(req_index, new_token_ids)

            if cached_reqs.new_block_ids[i] is not None:
                req_indices.append(req_index)
                for i, block_ids in enumerate(cached_reqs.new_block_ids[i]):
                    x = cu_num_new_blocks[i][-1]
                    cu_num_new_blocks[i].append(x + len(block_ids))
                    new_block_ids[i].extend(block_ids)
                # If the request is resumed from preemption, we need to
                # overwrite the existing block IDs.
                overwrite.append(cached_reqs.resumed_from_preemption[i])

            self.requests.num_computed_tokens.np[req_index] = (
                cached_reqs.num_computed_tokens[i])

        if req_indices:
            self.block_tables.append_block_ids(
                req_indices=req_indices,
                cu_num_new_blocks=cu_num_new_blocks,
                new_block_ids=new_block_ids,
                overwrite=overwrite,
            )

    def _init_mrope_positions(self, req_id: str) -> None:
        req_idx = self.requests.req_id_to_index[req_id]
        req_data = self.requests.req_data[req_idx]

        image_grid_thw = []
        video_grid_thw = []
        second_per_grid_ts = []
        audio_feature_lengths = []
        use_audio_in_video = False
        for mm_item in req_data.mm_kwargs:
            mm_input = mm_item.get_data()
            if (t := mm_input.get("image_grid_thw")) is not None:
                image_grid_thw.append(t.tolist())
            if (t := mm_input.get("video_grid_thw")) is not None:
                video_grid_thw.append(t.tolist())
            if (t := mm_input.get("second_per_grid_ts")) is not None:
                second_per_grid_ts.append(t)
            if (t := mm_input.get("audio_feature_lengths")) is not None:
                audio_feature_lengths.append(t)
            if mm_input.get("use_audio_in_video") is True:
                use_audio_in_video = True

        req_data.mrope_positions, req_data.mrope_position_delta = \
            MRotaryEmbedding.get_input_positions_tensor(
                req_data.prompt_token_ids,
                hf_config=self.model_config.hf_config,
                image_grid_thw=image_grid_thw,
                video_grid_thw=video_grid_thw,
                second_per_grid_ts=second_per_grid_ts,
                audio_feature_lengths=audio_feature_lengths,
                use_audio_in_video=use_audio_in_video,
            )

    def _extract_mm_kwargs(
        self,
        scheduler_output: "SchedulerOutput",
    ) -> BatchedTensorInputs:
        if not self.is_multimodal_raw_input_supported or not scheduler_output:  # noqa: SIM102
            return {}

        mm_kwargs = list[MultiModalKwargsItem]()
        for req in scheduler_output.scheduled_new_reqs:
            mm_kwargs.extend(req.mm_kwargs)

        # Input all modalities at once
        mm_kwargs_combined: BatchedTensorInputs = {}
        for _, _, mm_kwargs_group in group_mm_kwargs_by_modality(
                mm_kwargs,
                device=self.device,
                pin_memory=self.pin_memory,
        ):
            mm_kwargs_combined.update(mm_kwargs_group)

        return mm_kwargs_combined

    def _dummy_mm_kwargs(self, num_seqs: int) -> BatchedTensorInputs:
        if not self.is_multimodal_raw_input_supported:
            return {}
        mm_budget = self.mm_budget
        assert mm_budget is not None

        dummy_modality = mm_budget.get_modality_with_max_tokens()
        return self._get_mm_dummy_batch(dummy_modality, num_seqs)

    def _get_cumsum_and_arange(
        self,
        num_tokens: np.ndarray,
        cumsum_dtype: Optional[np.dtype] = None,
    ) -> tuple[np.ndarray, np.ndarray]:
        """Get the cumulative sum and batched arange of the given array.
        # E.g., [2, 5, 3] -> ([2, 7, 10], [0, 1, 0, 1, 2, 3, 4, 0, 1, 2])
        # Equivalent to but faster than:
        # np.concatenate([np.arange(n) for n in num_tokens])
        """
        # Step 1. [2, 5, 3] -> [2, 7, 10]
        cu_num_tokens = np.cumsum(num_tokens, dtype=cumsum_dtype)
        total_num_tokens = cu_num_tokens[-1]
        # Step 2. [2, 7, 10] -> [0, 0, 2, 2, 2, 2, 2, 7, 7, 7]
        cumsums_offsets = np.repeat(cu_num_tokens - num_tokens, num_tokens)
        # Step 3. [0, 1, 0, 1, 2, 3, 4, 0, 1, 2]
        arange = self.arange_np[:total_num_tokens] - cumsums_offsets

        return cu_num_tokens, arange

    def _prepare_inputs(
        self,
        scheduler_output: "SchedulerOutput",
    ) -> InputBatch:
        total_num_scheduled_tokens = scheduler_output.total_num_scheduled_tokens
        assert total_num_scheduled_tokens > 0
        num_reqs = len(scheduler_output.num_scheduled_tokens)

        # batch_idx -> req_id
        req_ids = sorted(scheduler_output.num_scheduled_tokens,
                         key=scheduler_output.num_scheduled_tokens.get)

        # req_id -> batch_idx
        req_id_to_batch_idx = {req_id: i for i, req_id in enumerate(req_ids)}

        # batch_idx -> req_idx
        idx_mapping_list = [
            self.requests.req_id_to_index[req_id] for req_id in req_ids
        ]
        self.index_mapping_np[:num_reqs] = idx_mapping_list
        index_mapping_np = self.index_mapping_np[:num_reqs]
        idx_mapping = self.index_mapping[:num_reqs].copy_(
            self.index_mapping_cpu[:num_reqs], non_blocking=True)

        # OPTIMIZATION: Start copying the block table first.
        # This way, we can overlap the copy with the following CPU operations.
        block_tables = self.block_tables.compute_block_tables(idx_mapping)

        # Get the number of scheduled tokens for each request.
        tokens = [scheduler_output.num_scheduled_tokens[i] for i in req_ids]
        num_scheduled_tokens = np.array(tokens, dtype=np.int32)
        max_num_scheduled_tokens = max(tokens)

<<<<<<< HEAD
        prepare_inputs(
            idx_mapping=index_mapping_np,
            token_ids=self.requests.token_ids.np,
            num_computed_tokens=self.requests.num_computed_tokens.np,
            num_scheduled_tokens=num_scheduled_tokens,
            input_ids=self.input_ids_np,
            query_start_loc=self.query_start_loc_np,
            seq_lens=self.seq_lens_np,
            positions=self.positions_np,
        )
=======
        # Get request indices.
        # E.g., [2, 5, 3] -> [0, 0, 1, 1, 1, 1, 1, 2, 2, 2]
        req_indices = np.repeat(self.arange_np[:num_reqs],
                                num_scheduled_tokens)

        # cu_num_tokens: [2, 5, 3] -> [2, 7, 10]
        # arange: [0, 1, 0, 1, 2, 3, 4, 0, 1, 2]
        cu_num_tokens, arange = self._get_cumsum_and_arange(
            num_scheduled_tokens)

        # Get positions.
        positions_np = self.positions.np[:total_num_scheduled_tokens]
        np.add(self.input_batch.num_computed_tokens_cpu[req_indices],
               arange,
               out=positions_np)

>>>>>>> 0ff902f3
        # Calculate M-RoPE positions.
        # Only relevant for models using M-RoPE (e.g, Qwen2-VL)
        if self.uses_mrope:
            self._calc_mrope_positions(scheduler_output)

<<<<<<< HEAD
        # Prepare the attention metadata.
        self.query_start_loc.copy_(self.query_start_loc_cpu, non_blocking=True)
        query_start_loc = self.query_start_loc[:num_reqs + 1]

        self.seq_lens.copy_(self.seq_lens_cpu, non_blocking=True)
        seq_lens = self.seq_lens[:num_reqs]
        max_seq_len = self.seq_lens_np[:num_reqs].max().item()

        # Copy the tensors to the GPU.
        self.input_ids[:total_num_scheduled_tokens].copy_(
            self.input_ids_cpu[:total_num_scheduled_tokens], non_blocking=True)
        # Common case (1D positions)
        self.positions[:total_num_scheduled_tokens].copy_(
            self.positions_cpu[:total_num_scheduled_tokens], non_blocking=True)
=======
        # Get token indices.
        # E.g., [0, 1, 0, 1, 2, 3, 4, 0, 1, 2]
        # -> [0, 1, M, M + 1, M + 2, M + 3, M + 4, 2 * M, 2 * M + 1, 2 * M + 2]
        # where M is the max_model_len.
        token_indices = (positions_np +
                         req_indices * self.input_batch.token_ids_cpu.shape[1])

        # NOTE(woosuk): We use torch.index_select instead of np.take here
        # because torch.index_select is much faster than np.take for large
        # tensors.
        torch.index_select(self.input_batch.token_ids_cpu_tensor.flatten(),
                           0,
                           torch.from_numpy(token_indices),
                           out=self.input_ids.cpu[:total_num_scheduled_tokens])

        self.input_batch.block_table.compute_slot_mapping(
            req_indices, positions_np)
        self.input_batch.block_table.commit_slot_mapping(
            total_num_scheduled_tokens)

        # Prepare the attention metadata.
        self.query_start_loc.np[0] = 0
        self.query_start_loc.np[1:num_reqs + 1] = cu_num_tokens
        # Note: pad query_start_loc to be non-decreasing, as kernels
        # like FlashAttention requires that
        self.query_start_loc.np[num_reqs + 1:].fill(cu_num_tokens[-1])
        self.query_start_loc.copy_to_gpu()
        query_start_loc = self.query_start_loc.gpu[:num_reqs + 1]

        self.seq_lens.np[:num_reqs] = (
            self.input_batch.num_computed_tokens_cpu[:num_reqs] +
            num_scheduled_tokens)
        # Fill unused with 0 for full cuda graph mode.
        self.seq_lens.np[num_reqs:].fill(0)
        self.seq_lens.copy_to_gpu()
        seq_lens = self.seq_lens.gpu[:num_reqs]
        max_seq_len = self.seq_lens.np[:num_reqs].max().item()

        # Copy the tensors to the GPU.
        self.input_ids.copy_to_gpu(total_num_scheduled_tokens)
>>>>>>> 0ff902f3
        if self.uses_mrope:
            # Only relevant for models using M-RoPE (e.g, Qwen2-VL)
            self.mrope_positions.gpu[:, :total_num_scheduled_tokens].copy_(
                self.mrope_positions.cpu[:, :total_num_scheduled_tokens],
                non_blocking=True)
<<<<<<< HEAD
=======
        else:
            # Common case (1D positions)
            self.positions.copy_to_gpu(total_num_scheduled_tokens)
>>>>>>> 0ff902f3

        use_spec_decode = len(
            scheduler_output.scheduled_spec_decode_tokens) > 0
        if not use_spec_decode:
            # NOTE(woosuk): Due to chunked prefills, the batch may contain
            # partial requests. While we should not sample any token
            # from these partial requests, we do so for simplicity.
            # We will ignore the sampled tokens from the partial requests.
            # TODO: Support prompt logprobs.
            logits_indices = query_start_loc[1:] - 1
            spec_decode_metadata = None
        else:
            # Get the number of draft tokens for each request.
            num_draft_tokens = np.zeros(num_reqs, dtype=np.int32)
            for i, req_id in enumerate(req_ids):
                draft_token_ids = (
                    scheduler_output.scheduled_spec_decode_tokens.get(req_id))
                if draft_token_ids:
                    num_draft_tokens[i] = len(draft_token_ids)
            spec_decode_metadata = self._calc_spec_decode_metadata(
                num_draft_tokens, self.query_start_loc_np[1:num_reqs + 1])
            logits_indices = spec_decode_metadata.logits_indices

        logits_indices_padded = None
        if self.cache_config.kv_sharing_fast_prefill:
            assert self.kv_sharing_fast_prefill_logits_indices is not None
            num_logits = logits_indices.shape[0]
            assert num_logits > 0
            self.kv_sharing_fast_prefill_logits_indices[:num_logits].copy_(
                logits_indices)
            # There might have leftover indices in logits_indices[num_logits:]
            # from previous iterations, whose values may be greater than the
            # batch size in the current iteration. To ensure indices are always
            # valid, we fill the padded indices with the last index.
            self.kv_sharing_fast_prefill_logits_indices[num_logits:].fill_(
                logits_indices[-1].item())
            if (self.compilation_config.cudagraph_mode != CUDAGraphMode.NONE
                    and num_logits <= self.cudagraph_batch_sizes[-1]):
                # Use piecewise CUDA graphs.
                # Add padding to the batch size.
                num_logits_padded = self.vllm_config.pad_for_cudagraph(
                    num_logits)
            else:
                num_logits_padded = num_logits
            logits_indices_padded = (
                self.kv_sharing_fast_prefill_logits_indices[:num_logits_padded]
            )

        slot_mappings = self.block_tables.compute_slot_mappings(
            query_start_loc, self.positions[:total_num_scheduled_tokens])

        # Used in the below loop.
        query_start_loc_cpu = self.query_start_loc.cpu[:num_reqs + 1]
        seq_lens_cpu = self.seq_lens.cpu[:num_reqs]
        num_computed_tokens_cpu = (
            self.requests.num_computed_tokens.cpu[:num_reqs])
        spec_decode_common_attn_metadata = None

        attn_metadata: dict[str, Any] = {}
        # Prepare the attention metadata for each KV cache group and make layers
        # in the same group share the same metadata.
        for kv_cache_group_id, kv_cache_group_spec in enumerate(
                self.kv_cache_config.kv_cache_groups):

            if isinstance(kv_cache_group_spec.kv_cache_spec,
                          EncoderOnlyAttentionSpec):
                # Encoder-only layers do not have KV cache, so we need to
                # create a dummy block table and slot mapping for them.
                blk_table_tensor = torch.zeros(
                    (num_reqs, 1),
                    dtype=torch.int32,
                    pin_memory=self.pin_memory,
                    device="cpu").to(self.device, non_blocking=True)
                slot_mapping = torch.zeros((total_num_scheduled_tokens, ),
                                           dtype=torch.int32,
                                           pin_memory=self.pin_memory,
                                           device="cpu").to(self.device,
                                                            non_blocking=True)
                num_common_prefix_blocks = 0
            else:
                blk_table_tensor = block_tables[kv_cache_group_id]
                slot_mapping = slot_mappings[kv_cache_group_id]
                num_common_prefix_blocks = (
                    scheduler_output.
                    num_common_prefix_blocks[kv_cache_group_id])

            common_attn_metadata = CommonAttentionMetadata(
                query_start_loc=query_start_loc,
                query_start_loc_cpu=query_start_loc_cpu,
                seq_lens=seq_lens,
                seq_lens_cpu=seq_lens_cpu,
                num_computed_tokens_cpu=num_computed_tokens_cpu,
                num_reqs=num_reqs,
                num_actual_tokens=total_num_scheduled_tokens,
                max_query_len=max_num_scheduled_tokens,
                max_seq_len=max_seq_len,
                block_table_tensor=blk_table_tensor,
                slot_mapping=slot_mapping,
                causal=True,
            )

            if self.speculative_config and \
                spec_decode_common_attn_metadata is None:
                spec_decode_common_attn_metadata = common_attn_metadata

            for attn_group in self.attn_groups[kv_cache_group_id]:
                # Prepare for cascade attention if enabled & beneficial.
                common_prefix_len = 0
                builder = attn_group.metadata_builder
                if self.cascade_attn_enabled:
                    common_prefix_len = self._compute_cascade_attn_prefix_len(
                        num_scheduled_tokens,
                        num_common_prefix_blocks,
                        kv_cache_group_spec.kv_cache_spec,
                        builder,
                    )

                attn_metadata_i = (builder.build(
                    common_prefix_len=common_prefix_len,
                    common_attn_metadata=common_attn_metadata,
                ))

                fast_prefill_metadata = attn_metadata_i
                if (self.cache_config.kv_sharing_fast_prefill
                        and self.kv_sharing_fast_prefill_eligible_layers):
                    # Dynamically create a a dataclass type that inherits
                    # from attention metadata type but includes additional
                    # fields logits_indices_padded and num_logits_indices
                    # which are required for prefill truncation
                    fast_prefill_metadata_type = (
                        make_kv_sharing_fast_prefill_attention_metadata(
                            metadata_cls=type(attn_metadata_i), ))
                    fast_prefill_metadata = fast_prefill_metadata_type(
                        **dataclasses.asdict(attn_metadata_i),
                        logits_indices_padded=logits_indices_padded,
                        num_logits_indices=logits_indices.size(0),
                    )

                for layer_name in attn_group.layer_names:
                    if (self.cache_config.kv_sharing_fast_prefill
                            and layer_name
                            in self.kv_sharing_fast_prefill_eligible_layers):
                        attn_metadata[layer_name] = fast_prefill_metadata
                        continue
                    attn_metadata[layer_name] = attn_metadata_i

        # # Hot-Swap lora model
        # if self.lora_config:
        #     self.set_active_loras(input_batch, num_scheduled_tokens)

        return InputBatch(
            req_ids=req_ids,
            num_scheduled_tokens=num_scheduled_tokens,
            req_id_to_batch_idx=req_id_to_batch_idx,
            idx_mapping=idx_mapping,
            idx_mapping_np=index_mapping_np,
            num_reqs=num_reqs,
            total_num_tokens=total_num_scheduled_tokens,
            max_num_tokens=max_num_scheduled_tokens,
            attn_metadata=attn_metadata,
            spec_decode_metadata=spec_decode_metadata,
            spec_decode_common_attn_metadata=spec_decode_common_attn_metadata,
            logits_indices=logits_indices,
        )

    def _compute_cascade_attn_prefix_len(
        self,
        num_scheduled_tokens: np.ndarray,
        num_common_prefix_blocks: int,
        kv_cache_spec: KVCacheSpec,
        attn_metadata_builder: AttentionMetadataBuilder,
    ) -> int:
        """Compute the length of the common prefix for cascade attention.

        NOTE(woosuk): The common prefix length returned by this function
        represents the length used specifically for cascade attention, not the
        actual number of tokens shared between requests. When cascade attention
        is disabled (use_cascade=False), this function returns 0 even if
        requests share common tokens. Additionally, the common prefix length is
        truncated to a multiple of the block size and may be further truncated
        due to implementation details explained below.

        Args:
            num_scheduled_tokens: Number of tokens scheduled per request.
            num_common_prefix_blocks: Number of shared KV cache blocks.

        Returns:
            int: Length of common prefix in tokens.
        """
        common_prefix_len = num_common_prefix_blocks * kv_cache_spec.block_size
        if common_prefix_len == 0:
            # Common case.
            return 0

        # NOTE(woosuk): Cascade attention uses two attention kernels: one
        # for the common prefix and the other for the rest. For the first
        # kernel, we concatenate all the query tokens (possibly from
        # different requests) and treat them as if they are from the same
        # request. Then, we use bi-directional attention to process the
        # common prefix in the KV cache. Importantly, this means that the
        # first kernel does not do any masking.

        # Consider the following example:
        # Request 1's input query: [D, E, X]
        # Request 1's kv cache: [A, B, C, D, E, X]
        # Request 1's num_computed_tokens: 3 (i.e., [A, B, C])
        # Request 2's input query: [E, Y]
        # Request 2's kv cache: [A, B, C, D, E, Y]
        # Request 2's num_computed_tokens: 4 (i.e., [A, B, C, D])

        # If we use [A, B, C, D, E] as the common prefix, then the
        # first kernel will compute the bi-directional attention between
        # input query [D, E, X, E, Y] and common prefix [A, B, C, D, E].
        # However, this is wrong because D in Request 1 should not attend to
        # E in the common prefix (i.e., we need masking).
        # To avoid this, [A, B, C, D] should be the common prefix.
        # That is, the common prefix should be capped by the minimum
        # num_computed_tokens among the requests, and plus one to include
        # the first token of the query.

        # In practice, we use [A, B, C] as the common prefix, instead of
        # [A, B, C, D] (i.e., the common prefix is capped by the minimum
        # num_computed_tokens, without plus one).
        # This is because of an implementation detail: We want to always
        # use two kernels for cascade attention. Let's imagine:
        # Request 3's input query: [D]
        # Request 3's kv cache: [A, B, C, D]
        # Request 3's num_computed_tokens: 3 (i.e., [A, B, C])
        # If we use [A, B, C, D] as the common prefix for Request 1-3,
        # then Request 3 will be processed only by the first kernel,
        # and the second kernel will get an empty input. While this is not
        # a fundamental problem, our current implementation does not support
        # this case.
        num_reqs = len(num_scheduled_tokens)
        common_prefix_len = min(
            common_prefix_len,
            self.requests.num_computed_tokens.np[:num_reqs].min())
        # common_prefix_len should be a multiple of the block size.
        common_prefix_len = (common_prefix_len // kv_cache_spec.block_size *
                             kv_cache_spec.block_size)
        use_sliding_window = (isinstance(kv_cache_spec, SlidingWindowSpec) or
                              (isinstance(kv_cache_spec, FullAttentionSpec)
                               and kv_cache_spec.sliding_window is not None))
        use_local_attention = (
            isinstance(kv_cache_spec, ChunkedLocalAttentionSpec)
            or (isinstance(kv_cache_spec, FullAttentionSpec)
                and kv_cache_spec.attention_chunk_size is not None))
        assert isinstance(kv_cache_spec, AttentionSpec)
        use_cascade = attn_metadata_builder.use_cascade_attention(
            common_prefix_len=common_prefix_len,
            query_lens=num_scheduled_tokens,
            num_query_heads=self.num_query_heads,
            num_kv_heads=kv_cache_spec.num_kv_heads,
            use_alibi=self.use_alibi,
            use_sliding_window=use_sliding_window,
            use_local_attention=use_local_attention,
            num_sms=self.num_sms,
        )
        return common_prefix_len if use_cascade else 0

    def _calc_mrope_positions(self, input_batch: InputBatch):
        mrope_pos_ptr = 0
        for i, req_id in enumerate(input_batch.req_ids):
            req = self.requests[req_id]
            assert req.mrope_positions is not None

            num_computed_tokens = \
                self.requests.num_computed_tokens_cpu[i]
            num_scheduled_tokens = \
                input_batch.num_scheduled_tokens[i]
            num_prompt_tokens = len(req.prompt_token_ids)

            if num_computed_tokens + num_scheduled_tokens > num_prompt_tokens:
                prompt_part_len = max(0,
                                      num_prompt_tokens - num_computed_tokens)
                completion_part_len = max(
                    0, num_scheduled_tokens - prompt_part_len)
            else:
                prompt_part_len = num_scheduled_tokens
                completion_part_len = 0

            assert num_scheduled_tokens == prompt_part_len + completion_part_len

            if prompt_part_len > 0:
                # prompt's mrope_positions are pre-computed
                dst_start = mrope_pos_ptr
                dst_end = mrope_pos_ptr + prompt_part_len
                src_start = num_computed_tokens
                src_end = num_computed_tokens + prompt_part_len

                self.mrope_positions.cpu[:, dst_start:dst_end] = (
                    req.mrope_positions[:, src_start:src_end])
                mrope_pos_ptr += prompt_part_len

            if completion_part_len > 0:
                # compute completion's mrope_positions on-the-fly
                dst_start = mrope_pos_ptr
                dst_end = mrope_pos_ptr + completion_part_len

                MRotaryEmbedding.get_next_input_positions_tensor(
                    out=self.mrope_positions.np,
                    out_offset=dst_start,
                    mrope_position_delta=req.mrope_position_delta,
                    context_len=num_computed_tokens + prompt_part_len,
                    num_new_tokens=completion_part_len,
                )

                mrope_pos_ptr += completion_part_len

    def _calc_spec_decode_metadata(
        self,
        num_draft_tokens: np.ndarray,
        cu_num_scheduled_tokens: np.ndarray,
    ) -> SpecDecodeMetadata:
        # Inputs:
        # cu_num_scheduled_tokens:  [  4, 104, 107, 207, 209]
        # num_draft_tokens:         [  3,   0,   2,   0,   1]
        # Outputs:
        # cu_num_draft_tokens:      [  3,   3,   5,   5,   6]
        # logits_indices:           [  0,   1,   2,   3, 103, 104, 105, 106,
        #                            206, 207, 208]
        # target_logits_indices:    [  0,   1,   2,   5,   6,   9]
        # bonus_logits_indices:     [  3,   4,   7,   8,  10]

        # Compute the logits indices.
        # [4, 1, 3, 1, 2]
        num_sampled_tokens = num_draft_tokens + 1

        # Step 1. cu_num_sampled_tokens: [4, 5, 8, 9, 11]
        # arange: [0, 1, 2, 3, 0, 0, 1, 2, 0, 0, 1]
        cu_num_sampled_tokens, arange = self._get_cumsum_and_arange(
            num_sampled_tokens, cumsum_dtype=np.int32)
        # Step 2. [0, 0, 0, 0, 103, 104, 104, 104, 206, 207, 207]
        logits_indices = np.repeat(
            cu_num_scheduled_tokens - num_sampled_tokens, num_sampled_tokens)
        # Step 3. [0, 1, 2, 3, 103, 104, 105, 106, 206, 207, 208]
        logits_indices += arange

        # Compute the bonus logits indices.
        bonus_logits_indices = cu_num_sampled_tokens - 1

        # Compute the draft logits indices.
        # cu_num_draft_tokens: [3, 3, 5, 5, 6]
        # arange: [0, 1, 2, 0, 1, 0]
        cu_num_draft_tokens, arange = self._get_cumsum_and_arange(
            num_draft_tokens, cumsum_dtype=np.int32)
        # [0, 0, 0, 5, 5, 9]
        target_logits_indices = np.repeat(
            cu_num_sampled_tokens - num_sampled_tokens, num_draft_tokens)
        # [0, 1, 2, 5, 6, 9]
        target_logits_indices += arange

        # TODO: Optimize the CPU -> GPU copy.
        cu_num_draft_tokens = torch.from_numpy(cu_num_draft_tokens).to(
            self.device, non_blocking=True)
        logits_indices = torch.from_numpy(logits_indices).to(self.device,
                                                             non_blocking=True)
        target_logits_indices = torch.from_numpy(target_logits_indices).to(
            self.device, non_blocking=True)
        bonus_logits_indices = torch.from_numpy(bonus_logits_indices).to(
            self.device, non_blocking=True)

        # Compute the draft token ids.
        # draft_token_indices:      [  1,   2,   3, 105, 106, 208]
        draft_token_ids = self.input_ids.gpu[logits_indices]
        draft_token_ids = draft_token_ids[target_logits_indices + 1]

        metadata = SpecDecodeMetadata(
            draft_token_ids=draft_token_ids,
            num_draft_tokens=num_draft_tokens.tolist(),
            cu_num_draft_tokens=cu_num_draft_tokens,
            target_logits_indices=target_logits_indices,
            bonus_logits_indices=bonus_logits_indices,
            logits_indices=logits_indices,
        )
        return metadata

    def _execute_mm_encoder(self, scheduler_output: "SchedulerOutput"):
        scheduled_encoder_inputs = scheduler_output.scheduled_encoder_inputs
        if not scheduled_encoder_inputs:
            return
        # Batch the multi-modal inputs.
        mm_kwargs = list[MultiModalKwargsItem]()
        # list of tuple (mm_hash, position_info)
        mm_hashes_pos = list[tuple[str, PlaceholderRange]]()
        for req_id, encoder_input_ids in scheduled_encoder_inputs.items():
            req_state = self.requests[req_id]

            for mm_input_id in encoder_input_ids:
                mm_hash = req_state.mm_hashes[mm_input_id]
                mm_kwargs.append(req_state.mm_kwargs[mm_input_id])
                mm_hashes_pos.append(
                    (mm_hash, req_state.mm_positions[mm_input_id]))

        # Batch mm inputs as much as we can: if a request in the batch has
        # multiple modalities or a different modality than the previous one,
        # we process it separately to preserve item order.
        # FIXME(ywang96): This is a hacky way to deal with multiple modalities
        # in the same batch while still being able to benefit from batching
        # multimodal inputs. The proper solution should be reordering the
        # encoder outputs.
        encoder_outputs = []
        for _, num_items, mm_kwargs_group in group_mm_kwargs_by_modality(
                mm_kwargs,
                device=self.device,
                pin_memory=self.pin_memory,
        ):
            # Run the encoder.
            # `curr_group_outputs` is either of the following:
            # 1. A tensor of shape (num_items, feature_size, hidden_size)
            # in case feature_size is fixed across all multimodal items.
            # 2. A list or tuple (length: num_items) of tensors, each of shape
            # (feature_size, hidden_size) in case the feature size is dynamic
            # depending on the input multimodal items.
            curr_group_outputs = self.model.get_multimodal_embeddings(
                **mm_kwargs_group)

            sanity_check_mm_encoder_outputs(
                curr_group_outputs,
                expected_num_items=num_items,
            )

            for output in curr_group_outputs:
                encoder_outputs.append(output)

        # Cache the encoder outputs by mm_hash
        for (mm_hash, pos_info), output in zip(mm_hashes_pos, encoder_outputs):
            self.encoder_cache[mm_hash] = scatter_mm_placeholders(
                output,
                is_embed=pos_info.is_embed,
            )

    def _gather_mm_embeddings(
        self,
        input_batch: InputBatch,
        shift_computed_tokens: int = 0,
    ) -> list[torch.Tensor]:
        mm_embeds: list[torch.Tensor] = []
<<<<<<< HEAD
        for i, req_id in enumerate(input_batch.req_ids):
            num_scheduled_tokens = input_batch.num_scheduled_tokens[i]
            req_idx = self.requests.req_id_to_index[req_id]
            num_computed_tokens = (
                self.requests.num_computed_tokens.np[req_idx] +
                shift_computed_tokens)
            req_data = self.requests.req_data[req_idx]
            mm_positions = req_data.mm_positions
=======
        for req_id in self.input_batch.req_ids:
            num_scheduled_tokens = scheduler_output.num_scheduled_tokens[
                req_id]
            req_state = self.requests[req_id]
            num_computed_tokens = \
                req_state.num_computed_tokens + shift_computed_tokens
            mm_positions = req_state.mm_positions
            mm_hashes = req_state.mm_hashes
>>>>>>> 0ff902f3
            for i, pos_info in enumerate(mm_positions):
                start_pos = pos_info.offset
                num_encoder_tokens = pos_info.length

                # The encoder output is needed if the two ranges overlap:
                # [num_computed_tokens,
                #  num_computed_tokens + num_scheduled_tokens) and
                # [start_pos, start_pos + num_encoder_tokens)
                if start_pos >= num_computed_tokens + num_scheduled_tokens:
                    # The encoder output is not needed in this step.
                    break
                if start_pos + num_encoder_tokens <= num_computed_tokens:
                    # The encoder output is already processed and stored
                    # in the decoder's KV cache.
                    continue

                start_idx = max(num_computed_tokens - start_pos, 0)
                end_idx = min(
                    num_computed_tokens - start_pos + num_scheduled_tokens,
                    num_encoder_tokens,
                )
                assert start_idx < end_idx

                mm_hash = mm_hashes[i]
                encoder_output = self.encoder_cache.get(mm_hash, None)
                assert encoder_output is not None,\
                    f"Encoder cache miss for {mm_hash}."

                if (is_embed := pos_info.is_embed) is not None:
                    is_embed = is_embed[start_idx:end_idx]

                mm_embeds_item = gather_mm_placeholders(
                    encoder_output[start_idx:end_idx],
                    is_embed=is_embed,
                )
                mm_embeds.append(mm_embeds_item)
        return mm_embeds

    def get_model(self) -> nn.Module:
        # get raw model out of the cudagraph wrapper.
        if isinstance(self.model, CUDAGraphWrapper):
            return self.model.unwrap()
        return self.model

    def get_supported_generation_tasks(self) -> list[GenerationTask]:
        model = self.get_model()
        supported_tasks = list[GenerationTask]()

        if is_text_generation_model(model):
            supported_tasks.append("generate")

        if supports_transcription(model):
            if model.supports_transcription_only:
                return ["transcription"]

            supported_tasks.append("transcription")

        return supported_tasks

    def get_supported_pooling_tasks(self) -> list[PoolingTask]:
        model = self.get_model()
        if not is_pooling_model(model):
            return []

        supported_tasks = list(model.pooler.get_supported_tasks())

        if (self.scheduler_config.chunked_prefill_enabled
                and "encode" in supported_tasks):
            supported_tasks.remove("encode")

            logger.info_once("Chunked prefill is not supported with "
                             "encode task which using ALL pooling. "
                             "Please turn off chunked prefill by "
                             "`--no-enable-chunked-prefill` before using it.")

        return supported_tasks

    def get_supported_tasks(self) -> tuple[SupportedTask, ...]:
        tasks = list[SupportedTask]()

        if self.model_config.runner_type == "generate":
            tasks.extend(self.get_supported_generation_tasks())
        if self.model_config.runner_type == "pooling":
            tasks.extend(self.get_supported_pooling_tasks())

        return tuple(tasks)

    def apply_grammar_bitmask(
        self,
        scheduler_output: "SchedulerOutput",
        logits: torch.Tensor,
    ):
        grammar_bitmask = scheduler_output.grammar_bitmask
        if grammar_bitmask is None:
            return

        # We receive the structured output bitmask from the scheduler,
        # compacted to contain bitmasks only for structured output requests.
        # The order of the requests in the bitmask is not guaranteed to be the
        # same as the order of the requests in the gpu runner's batch. We need
        # to sort the bitmask to match the order of the requests used here.

        # Get the batch indices of the structured output requests.
        # Keep track of the number of speculative tokens scheduled for every
        # request in the batch, as the logit indices are offset by this amount.
        struct_out_req_batch_indices: dict[str, int] = {}
        cumulative_offset = 0
        seq = sorted(self.requests.req_id_to_index.items(), key=lambda x: x[1])
        for req_id, batch_index in seq:
            logit_index = batch_index + cumulative_offset
            cumulative_offset += len(
                scheduler_output.scheduled_spec_decode_tokens.get(req_id, []))
            if req_id in scheduler_output.structured_output_request_ids:
                struct_out_req_batch_indices[req_id] = logit_index

        out_indices = []

        # Reorder the bitmask to match the order of the requests in the batch.
        sorted_bitmask = np.full(shape=(logits.shape[0],
                                        grammar_bitmask.shape[1]),
                                 fill_value=-1,
                                 dtype=grammar_bitmask.dtype)
        cumulative_index = 0
        seq = sorted(scheduler_output.structured_output_request_ids.items(),
                     key=lambda x: x[1])
        for req_id, _ in seq:
            logit_index = struct_out_req_batch_indices[req_id]
            num_spec_tokens = len(
                scheduler_output.scheduled_spec_decode_tokens.get(req_id, []))
            for i in range(1 + num_spec_tokens):
                sorted_bitmask[logit_index + i] = \
                    grammar_bitmask[cumulative_index + i]
                out_indices.append(logit_index + i)
            cumulative_index += 1 + num_spec_tokens
        grammar_bitmask = sorted_bitmask

        # If the length of out indices and the logits have the same shape
        # we don't need to pass indices to the kernel,
        # since the bitmask is already aligned with the logits.
        skip_out_indices = len(out_indices) == logits.shape[0]

        # Serialization of np.ndarray is much more efficient than a tensor,
        # so we receive it in that format.
        grammar_bitmask = torch.from_numpy(grammar_bitmask).contiguous()

        # Force use of the torch.compile implementation from xgrammar to work
        # around issues with the Triton kernel in concurrent structured output
        # scenarios. See PR #19565 and issues #19493, #18376 for details.
        xgr_torch_compile.apply_token_bitmask_inplace_torch_compile(
            logits,
            grammar_bitmask.to(self.device, non_blocking=True),
            indices=out_indices if not skip_out_indices else None,
        )

    def sync_and_slice_intermediate_tensors(
            self, num_tokens: int, intermediate_tensors: IntermediateTensors,
            sync_self: bool) -> IntermediateTensors:

        assert self.intermediate_tensors is not None

        tp = self.vllm_config.parallel_config.tensor_parallel_size
        enabled_sp = self.compilation_config.pass_config. \
            enable_sequence_parallelism
        if enabled_sp:
            # When sequence parallelism is enabled, we always pad num_tokens
            # to be a multiple of tensor_parallel_size (tp) earlier
            assert num_tokens % tp == 0
        is_residual_scattered = tp > 1 and enabled_sp \
            and num_tokens % tp == 0

        # When sequence parallelism is enabled, the "residual" tensor is sharded
        # across tensor parallel ranks, so each rank only needs its own slice.
        if sync_self:
            assert intermediate_tensors is not None
            for k, v in intermediate_tensors.items():
                is_scattered = k == "residual" and is_residual_scattered
                copy_len = num_tokens // tp if is_scattered else \
                    num_tokens
                self.intermediate_tensors[k][:copy_len].copy_(
                    v[:copy_len], non_blocking=True)

        return IntermediateTensors({
            k:
            v[:num_tokens // tp]
            if k == "residual" and is_residual_scattered else v[:num_tokens]
            for k, v in self.intermediate_tensors.items()
        })

    def eplb_step(self,
                  is_dummy: bool = False,
                  is_profile: bool = False) -> None:
        """
        Step for the EPLB (Expert Parallelism Load Balancing) state.
        """
        if not self.parallel_config.enable_eplb:
            return

        assert self.eplb_state is not None
        model = self.get_model()
        assert is_mixture_of_experts(model)
        self.eplb_state.step(
            model,
            is_dummy,
            is_profile,
            log_stats=self.parallel_config.eplb_config.log_balancedness,
        )

    def get_dp_padding(self,
                       num_tokens: int) -> tuple[int, Optional[torch.Tensor]]:
        dp_size = self.vllm_config.parallel_config.data_parallel_size
        dp_rank = self.vllm_config.parallel_config.data_parallel_rank

        # For DP: Don't pad when setting enforce_eager.
        # This lets us set enforce_eager on the prefiller in a P/D setup and
        # still use CUDA graphs (enabled by this padding) on the decoder.
        #
        # TODO(tms) : There are many cases where padding is enabled for
        # prefills, causing unnecessary and excessive padding of activations.

        if dp_size == 1 or self.vllm_config.model_config.enforce_eager:
            # Early exit.
            return 0, None

        num_tokens_across_dp = DPMetadata.num_tokens_across_dp(
            num_tokens, dp_size, dp_rank)
        max_tokens_across_dp_cpu = torch.max(num_tokens_across_dp).item()
        num_tokens_after_padding = torch.tensor([max_tokens_across_dp_cpu] *
                                                dp_size,
                                                device="cpu",
                                                dtype=torch.int32)
        return max_tokens_across_dp_cpu - num_tokens, num_tokens_after_padding

    def _pool(
        self,
        hidden_states: torch.Tensor,
        num_scheduled_tokens: int,
        num_scheduled_tokens_np: np.ndarray,
        kv_connector_output: Optional[KVConnectorOutput],
    ) -> ModelRunnerOutput:
        assert self.input_batch.num_reqs ==\
            len(self.input_batch.pooling_params), \
        "Either all or none of the requests in" \
        " a batch must be pooling request"

        hidden_states = hidden_states[:num_scheduled_tokens]
        pooling_metadata = self.input_batch.pooling_metadata
        pooling_metadata.build_pooling_cursor(num_scheduled_tokens_np.tolist(),
                                              device=hidden_states.device)
        seq_lens_cpu = self.seq_lens.cpu[:self.input_batch.num_reqs]

        # Pooling models D2H & synchronize occurs in pooler.py:build_output
        raw_pooler_output = self.model.pooler(
            hidden_states=hidden_states, pooling_metadata=pooling_metadata)

        pooler_output: list[Optional[torch.Tensor]] = []
        for raw_output, seq_len, prompt_len in zip(
                raw_pooler_output, seq_lens_cpu, pooling_metadata.prompt_lens):

            output = raw_output.data if seq_len == prompt_len else None
            pooler_output.append(output)

        return ModelRunnerOutput(
            req_ids=self.input_batch.req_ids,
            req_id_to_index=self.input_batch.req_id_to_batch_idx,
            sampled_token_ids=[],
            logprobs=None,
            prompt_logprobs_dict={},
            pooler_output=pooler_output,
            kv_connector_output=kv_connector_output,
        )

    @torch.inference_mode()
    def execute_model(
        self,
        scheduler_output: "SchedulerOutput",
        intermediate_tensors: Optional[IntermediateTensors] = None,
    ) -> Union[ModelRunnerOutput, IntermediateTensors]:
        self._update_states(scheduler_output)
        if not scheduler_output.total_num_scheduled_tokens:
            if not has_kv_transfer_group():
                # Return empty ModelRunnerOutput if there's no work to do.
                return EMPTY_MODEL_RUNNER_OUTPUT

            return self.kv_connector_no_forward(scheduler_output,
                                                self.vllm_config)

        # Prepare the decoder inputs.
        input_batch = self._prepare_inputs(scheduler_output)

        num_scheduled_tokens = scheduler_output.total_num_scheduled_tokens
        if (self.compilation_config.cudagraph_mode != CUDAGraphMode.NONE
                and num_scheduled_tokens <= self.cudagraph_batch_sizes[-1]):
            # Use CUDA graphs.
            # Add padding to the batch size.
            num_input_tokens = self.vllm_config.pad_for_cudagraph(
                num_scheduled_tokens)
        else:
            # Eager mode.
            # Pad tokens to multiple of tensor_parallel_size when
            # enabled collective fusion for SP
            tp_size = self.vllm_config.parallel_config.tensor_parallel_size
            if self.compilation_config.pass_config. \
                enable_sequence_parallelism and tp_size > 1:
                num_input_tokens = round_up(num_scheduled_tokens, tp_size)
            else:
                num_input_tokens = num_scheduled_tokens

        # Padding for DP
        num_pad, num_tokens_across_dp = self.get_dp_padding(num_input_tokens)
        num_input_tokens += num_pad

        # _prepare_inputs may reorder the batch, so we must gather multi
        # modal outputs after that to ensure the correct order
        if self.supports_mm_inputs:
            # Run the multimodal encoder if any.
            self._execute_mm_encoder(scheduler_output)
            mm_embeds = self._gather_mm_embeddings(scheduler_output)
        else:
            mm_embeds = []

        if self.supports_mm_inputs and get_pp_group().is_first_rank:
            # NOTE(woosuk): To unify token ids and soft tokens (vision
            # embeddings), we always use embeddings (rather than token ids)
            # as input to the multimodal model, even when the input is text.
            inputs_embeds_scheduled = self.model.get_input_embeddings(
                input_ids=self.input_ids.gpu[:num_scheduled_tokens],
                multimodal_embeddings=mm_embeds or None,
            )

            # TODO(woosuk): Avoid the copy. Optimize.
            self.inputs_embeds[:num_scheduled_tokens].copy_(
                inputs_embeds_scheduled)

            input_ids = None
            inputs_embeds = self.inputs_embeds[:num_input_tokens]
            model_kwargs = {
                **self._init_model_kwargs(num_scheduled_tokens),
                **self._extract_mm_kwargs(scheduler_output),
            }
        else:
            # For text-only models, we use token ids as input.
            # While it is possible to use embeddings as input just like the
            # multimodal models, it is not desirable for performance since
            # then the embedding layer is not included in the CUDA graph.
            input_ids = self.input_ids.gpu[:num_input_tokens]
            inputs_embeds = None
            model_kwargs = self._init_model_kwargs(num_input_tokens)
        if self.uses_mrope:
            positions = self.mrope_positions.gpu[:, :num_input_tokens]
        else:
            positions = self.positions.gpu[:num_input_tokens]

        if get_pp_group().is_first_rank:
            intermediate_tensors = None
        else:
            intermediate_tensors = self.sync_and_slice_intermediate_tensors(
                num_input_tokens, intermediate_tensors, True)

        uniform_decode = (input_batch.max_num_tokens
                          == self.uniform_decode_query_len
                          and num_scheduled_tokens
                          == input_batch.num_reqs * input_batch.max_num_tokens)
        batch_descriptor = BatchDescriptor(num_tokens=num_input_tokens,
                                           uniform_decode=uniform_decode)
        cudagraph_runtime_mode, batch_descriptor = \
            self.cudagraph_dispatcher.dispatch(batch_descriptor)

        # Run the model.
        # Use persistent buffers for CUDA graphs.
        with set_forward_context(
                input_batch.attn_metadata,
                self.vllm_config,
                num_tokens=num_input_tokens,
                num_tokens_across_dp=num_tokens_across_dp,
                cudagraph_runtime_mode=cudagraph_runtime_mode,
                batch_descriptor=batch_descriptor,
        ), self.maybe_get_kv_connector_output(
                scheduler_output) as kv_connector_output:

            model_output = self.model(
                input_ids=input_ids,
                positions=positions,
                intermediate_tensors=intermediate_tensors,
                inputs_embeds=inputs_embeds,
                **model_kwargs,
            )

        if self.use_aux_hidden_state_outputs:
            hidden_states, aux_hidden_states = model_output
        else:
            hidden_states = model_output
            aux_hidden_states = None

        # Broadcast PP output for external_launcher (torchrun)
        # to make sure we are synced across pp ranks
        # TODO: Support overlapping mirco-batches
        # https://github.com/vllm-project/vllm/issues/18019
        broadcast_pp_output = \
            self.parallel_config.distributed_executor_backend \
            == "external_launcher" and len(get_pp_group().ranks) > 0
        if not get_pp_group().is_last_rank:
            # For mid-pipeline stages, return the hidden states.
            assert isinstance(hidden_states, IntermediateTensors)
            if not broadcast_pp_output:
                hidden_states.kv_connector_output = kv_connector_output
                return hidden_states
            get_pp_group().send_tensor_dict(hidden_states.tensors,
                                            all_gather_group=get_tp_group())
            logits = None
        else:
            sample_hidden_states = hidden_states[input_batch.logits_indices]
            logits = self.model.compute_logits(sample_hidden_states, None)
        if broadcast_pp_output:
            model_output_broadcast_data = {
                "logits": logits.contiguous(),
            } if logits is not None else {}
            model_output_broadcast_data = get_pp_group().broadcast_tensor_dict(
                model_output_broadcast_data, src=len(get_pp_group().ranks) - 1)
            assert model_output_broadcast_data is not None
            logits = model_output_broadcast_data["logits"]

        # Apply structured output bitmasks if present
        if scheduler_output.grammar_bitmask is not None:
            self.apply_grammar_bitmask(scheduler_output, logits)

        # Sample the next token and get logprobs if needed.
        sampling_metadata = self.requests.make_sampling_metadata(
            input_batch.idx_mapping)
        if input_batch.spec_decode_metadata is None:
            sampler_output = self.sampler(
                logits=logits,
                sampling_metadata=sampling_metadata,
            )
        else:
            # When indexing with a tensor (bonus_logits_indices), PyTorch
            # creates a new tensor with separate storage from the original
            # logits tensor. This means any in-place operations on bonus_logits
            # won't affect the original logits tensor.
            assert logits is not None
            bonus_logits = logits[
                input_batch.spec_decode_metadata.bonus_logits_indices]
            sampler_output = self.sampler(
                logits=bonus_logits,
                sampling_metadata=sampling_metadata,
            )
            bonus_token_ids = sampler_output.sampled_token_ids

            # Just like `bonus_logits`, `target_logits` is a new tensor with
            # separate storage from the original `logits` tensor. Therefore,
            # it is safe to update `target_logits` in place.
            target_logits = logits[
                input_batch.spec_decode_metadata.target_logits_indices]
            output_token_ids = self.rejection_sampler(
                input_batch.spec_decode_metadata,
                None,  # draft_probs
                target_logits,
                bonus_token_ids,
                sampling_metadata,
            )
            sampler_output.sampled_token_ids = output_token_ids

        for i in range(input_batch.num_reqs):
            req_idx = input_batch.idx_mapping_np[i]
            num_tokens = input_batch.num_scheduled_tokens[i]
            self.requests.num_computed_tokens.np[req_idx] += num_tokens

        num_nans_in_logits = {}
        if envs.VLLM_COMPUTE_NANS_IN_LOGITS:
            num_nans_in_logits = self._get_nans_in_logits(logits)

        # NOTE: GPU -> CPU Sync happens here.
        # Move as many CPU operations as possible before this sync point.
        logprobs_tensors = sampler_output.logprobs_tensors
        logprobs_lists = logprobs_tensors.tolists() \
            if logprobs_tensors is not None else None

        # Compute prompt logprobs if needed.
        prompt_logprobs_dict = self._get_prompt_logprobs_dict(
            hidden_states[:num_scheduled_tokens],
            scheduler_output.num_scheduled_tokens,
        )

        # Get the valid generated tokens.
        sampled_token_ids = sampler_output.sampled_token_ids
        max_gen_len = sampled_token_ids.shape[-1]
        if max_gen_len == 1:
            # No spec decode tokens.
            valid_sampled_token_ids_np = sampled_token_ids.cpu().numpy()
            valid_sampled_token_ids = valid_sampled_token_ids_np.tolist()
        else:
            # Includes spec decode tokens.
            valid_sampled_token_ids = self.rejection_sampler.parse_output(
                sampled_token_ids, self.vocab_size)

        # Cache the sampled tokens in the model runner, so that the scheduler
        # doesn't need to send them back.
        # NOTE(woosuk): As an exception, when using PP, the scheduler sends
        # the sampled tokens back, because there's no direct communication
        # between the first-stage worker and the last-stage worker.
        self.requests.append_sampled_token_ids(
            input_batch.idx_mapping_np,
            valid_sampled_token_ids,
        )

        if self.speculative_config:
            assert input_batch.spec_decode_common_attn_metadata is not None
            self._draft_token_ids = self.propose_draft_token_ids(
                scheduler_output,
                valid_sampled_token_ids,
                sampling_metadata,
                hidden_states,
                sample_hidden_states,
                aux_hidden_states,
                input_batch.spec_decode_metadata,
                input_batch.spec_decode_common_attn_metadata,
            )

        self.eplb_step()

        return ModelRunnerOutput(
            req_ids=input_batch.req_ids,
            req_id_to_index=input_batch.req_id_to_batch_idx,
            sampled_token_ids=valid_sampled_token_ids,
            logprobs=logprobs_lists,
            prompt_logprobs_dict=prompt_logprobs_dict,
            pooler_output=[],
            kv_connector_output=kv_connector_output,
            num_nans_in_logits=num_nans_in_logits,
        )

    def take_draft_token_ids(self) -> Optional[DraftTokenIds]:
        if self._draft_token_ids is None:
            return None
        req_ids = self.requests.req_ids
        if isinstance(self._draft_token_ids, torch.Tensor):
            draft_token_ids = self._draft_token_ids.tolist()
        else:
            draft_token_ids = self._draft_token_ids
        self._draft_token_ids = None
        return DraftTokenIds(req_ids, draft_token_ids)

    def propose_draft_token_ids(
        self,
        input_batch: InputBatch,
        sampled_token_ids: list[list[int]],
        sampling_metadata: SamplingMetadata,
        hidden_states: torch.Tensor,
        sample_hidden_states: torch.Tensor,
        aux_hidden_states: Optional[torch.Tensor],
    ) -> Union[list[list[int]], torch.Tensor]:
        num_scheduled_tokens = input_batch.total_num_tokens
        if self.speculative_config.method == "ngram":
            assert isinstance(self.drafter, NgramProposer)
            draft_token_ids = self.propose_ngram_draft_token_ids(
                sampled_token_ids)
        elif self.speculative_config.method == "medusa":
            assert isinstance(self.drafter, MedusaProposer)
            if sample_hidden_states.shape[0] == len(sampled_token_ids):
                # The input to the target model does not include draft tokens.
                hidden_states = sample_hidden_states
            else:
                indices = []
                offset = 0
                for num_draft, tokens in zip(
                        input_batch.spec_decode_metadata.num_draft_tokens,
                        sampled_token_ids):
                    indices.append(offset + len(tokens) - 1)
                    offset += num_draft + 1
                indices = torch.tensor(indices, device=self.device)
                hidden_states = sample_hidden_states[indices]

            draft_token_ids = self.drafter.propose(
                target_hidden_states=hidden_states,
                sampling_metadata=sampling_metadata,
            )
        elif self.speculative_config.use_eagle():
            assert isinstance(self.drafter, EagleProposer)
            # TODO(woosuk): Refactor the loop.
            req_ids = input_batch.req_ids
            next_token_ids: list[int] = []
            for i, token_ids in enumerate(sampled_token_ids):
                if token_ids:
                    # Common case.
                    next_token_id = token_ids[-1]
                else:
                    # Partial prefill (rare case).
                    # Get the next token id from the request state.
                    req_id = req_ids[i]
                    req_state = self.requests[req_id]
                    seq_len = (req_state.num_computed_tokens +
                               input_batch.num_scheduled_tokens[i])
                    next_token_id = req_state.get_token_id(seq_len)
                next_token_ids.append(next_token_id)
            next_token_ids = torch.tensor(next_token_ids,
                                          dtype=torch.int32,
                                          device=self.device)

            if input_batch.spec_decode_metadata is None:
                # input_ids can be None for multimodal models.
                target_token_ids = self.input_ids.gpu[:num_scheduled_tokens]
                # TODO(woosuk): Support M-RoPE.
                target_positions = self.positions.gpu[:num_scheduled_tokens]
                if self.use_aux_hidden_state_outputs:
                    target_hidden_states = torch.cat(
                        [h[:num_scheduled_tokens] for h in aux_hidden_states],
                        dim=-1)
                else:
                    target_hidden_states = hidden_states[:num_scheduled_tokens]
            else:
                # TODO(woosuk): Refactor this.
                num_draft_tokens = input_batch.spec_decode_metadata.num_draft_tokens
                num_rejected_tokens = [
                    n + 1 - len(sampled_token_ids[i]) if n > 0 else 0
                    for i, n in enumerate(num_draft_tokens)
                ]
                num_rejected_tokens_cpu = torch.tensor(num_rejected_tokens,
                                                       dtype=torch.int32)
                common_attn_metadata, token_indices =\
                    self.drafter.prepare_inputs(
                    common_attn_metadata, num_rejected_tokens_cpu)

                target_token_ids = self.input_ids.gpu[token_indices]
                # TODO(woosuk): Support M-RoPE.
                target_positions = self.positions.gpu[token_indices]
                if self.use_aux_hidden_state_outputs:
                    target_hidden_states = torch.cat(
                        [h[token_indices] for h in aux_hidden_states], dim=-1)
                else:
                    target_hidden_states = hidden_states[token_indices]
            mm_embeds = None
            if self.supports_mm_inputs:
                mm_embeds = self._gather_mm_embeddings(input_batch,
                                                       shift_computed_tokens=1)

            draft_token_ids = self.drafter.propose(
                target_token_ids=target_token_ids,
                target_positions=target_positions,
                target_hidden_states=target_hidden_states,
                next_token_ids=next_token_ids,
                sampling_metadata=sampling_metadata,
                common_attn_metadata=common_attn_metadata,
                mm_embeds=mm_embeds,
            )
        return draft_token_ids

    def propose_ngram_draft_token_ids(
        self,
        input_batch: InputBatch,
        sampled_token_ids: list[list[int]],
    ) -> list[list[int]]:
        # TODO(woosuk): Optimize.
        draft_token_ids: list[list[int]] = []
        for i, sampled_ids in enumerate(sampled_token_ids):
            num_sampled_ids = len(sampled_ids)
            if not num_sampled_ids:
                # Skip speculative decoding.
                draft_token_ids.append([])
                continue

            # Skip requests that require sampling parameters that are not
            # supported with speculative decoding.
            req_id = input_batch.req_ids[i]
            if req_id in self.requests.spec_decode_unsupported_reqs:
                draft_token_ids.append([])
                continue

            num_tokens = self.requests.num_tokens_no_spec[i]
            if num_tokens >= self.max_model_len:
                # Skip requests that have already reached the max model length.
                draft_token_ids.append([])
                continue

            drafter_output = self.drafter.propose(
                self.requests.token_ids.np[i, :num_tokens])
            if drafter_output is None or len(drafter_output) == 0:
                draft_token_ids.append([])
            else:
                draft_token_ids.append(drafter_output.tolist())
        return draft_token_ids

    def update_config(self, overrides: dict[str, Any]) -> None:
        allowed_config_names = {"load_config", "model_config"}
        for config_name, config_overrides in overrides.items():
            assert config_name in allowed_config_names, \
                f"Config `{config_name}` not supported. " \
                f"Allowed configs: {allowed_config_names}"
            config = getattr(self, config_name)
            new_config = update_config(config, config_overrides)
            setattr(self, config_name, new_config)

    def load_model(self, eep_scale_up: bool = False) -> None:
        """
        Args:
            eep_scale_up: the model loading is for elastic EP scale up.
        """
        logger.info("Starting to load model %s...", self.model_config.model)
        if eep_scale_up:
            from vllm.distributed.parallel_state import get_ep_group
            num_local_physical_experts = torch.empty(1,
                                                     dtype=torch.int32,
                                                     device="cpu")
            torch.distributed.broadcast(num_local_physical_experts,
                                        group=get_ep_group().cpu_group,
                                        group_src=0)
            num_local_physical_experts = int(num_local_physical_experts.item())
            new_ep_size = get_ep_group().world_size
            global_expert_load, old_global_expert_indices = (
                EplbState.recv_state())
            num_logical_experts = global_expert_load.shape[1]
            self.parallel_config.eplb_config.num_redundant_experts = (
                num_local_physical_experts * new_ep_size - num_logical_experts)
            assert old_global_expert_indices.shape[
                1] % num_local_physical_experts == 0
            old_ep_size = old_global_expert_indices.shape[
                1] // num_local_physical_experts
            rank_mapping = {
                old_ep_rank: old_ep_rank
                for old_ep_rank in range(old_ep_size)
            }
        else:
            global_expert_load = None
            old_global_expert_indices = None
            rank_mapping = None

        with DeviceMemoryProfiler() as m:
            time_before_load = time.perf_counter()
            model_loader = get_model_loader(self.load_config)
            logger.info("Loading model from scratch...")
            self.model = model_loader.load_model(
                vllm_config=self.vllm_config, model_config=self.model_config)
            if self.lora_config:
                self.model = self.load_lora_model(self.model,
                                                  self.model_config,
                                                  self.scheduler_config,
                                                  self.lora_config,
                                                  self.device)
            if hasattr(self, "drafter"):
                logger.info("Loading drafter model...")
                self.drafter.load_model(self.model)
            if self.use_aux_hidden_state_outputs:
                if supports_eagle3(self.model):
                    self.model.set_aux_hidden_state_layers(
                        self.model.get_eagle3_aux_hidden_state_layers())
                else:
                    raise RuntimeError(
                        "Model does not support EAGLE3 interface but "
                        "aux_hidden_state_outputs was requested")
            time_after_load = time.perf_counter()
        self.model_memory_usage = m.consumed_memory
        logger.info("Model loading took %.4f GiB and %.6f seconds",
                    self.model_memory_usage / GiB_bytes,
                    time_after_load - time_before_load)
        prepare_communication_buffer_for_model(self.model)

        if is_mixture_of_experts(
                self.model) and self.parallel_config.enable_eplb:
            logger.info("EPLB is enabled for model %s.",
                        self.model_config.model)
            self.eplb_state = EplbState.build(
                self.model,
                self.device,
                self.parallel_config,
                global_expert_load,
                old_global_expert_indices,
                rank_mapping,
            )

        if (
            self.vllm_config.compilation_config.level == \
                CompilationLevel.DYNAMO_AS_IS and supports_dynamo()
        ):
            backend = self.vllm_config.compilation_config.init_backend(
                self.vllm_config)
            compilation_counter.dynamo_as_is_count += 1
            self.model.compile(
                fullgraph=envs.VLLM_TEST_DYNAMO_FULLGRAPH_CAPTURE,
                backend=backend)
            return
        # for other compilation levels, cudagraph behavior is controlled by
        # CudagraphWraper and CudagraphDispatcher of vllm.

        # wrap the model with full cudagraph wrapper if needed.
        if self.compilation_config.cudagraph_mode.has_full_cudagraphs():
            self.model = CUDAGraphWrapper(self.model,
                                          self.vllm_config,
                                          runtime_mode=CUDAGraphMode.FULL)

    def reload_weights(self) -> None:
        assert getattr(self, "model", None) is not None, \
            "Cannot reload weights before model is loaded."
        model_loader = get_model_loader(self.load_config)
        logger.info("Reloading weights inplace...")
        model = self.get_model()
        model_loader.load_weights(model, model_config=self.model_config)

    def save_tensorized_model(
        self,
        tensorizer_config: "TensorizerConfig",
    ) -> None:
        model = self.get_model()
        TensorizerLoader.save_model(
            model,
            tensorizer_config=tensorizer_config,
            model_config=self.model_config,
        )

    def _get_prompt_logprobs_dict(
        self,
        hidden_states: torch.Tensor,
        num_scheduled_tokens: dict[str, int],
    ) -> dict[str, Optional[LogprobsTensors]]:
        num_prompt_logprobs_dict = self.requests.num_prompt_logprobs
        if not num_prompt_logprobs_dict:
            return {}

        in_progress_dict = self.requests.in_progress_prompt_logprobs_cpu
        prompt_logprobs_dict: dict[str, Optional[LogprobsTensors]] = {}

        # Since prompt logprobs are a rare feature, prioritize simple,
        # maintainable loop over optimal performance.
        completed_prefill_reqs = []
        for req_id, num_prompt_logprobs in num_prompt_logprobs_dict.items():
            num_tokens = num_scheduled_tokens[req_id]

            # Get metadata for this request.
            request = self.requests[req_id]
            num_prompt_tokens = len(request.prompt_token_ids)
            prompt_token_ids = torch.tensor(request.prompt_token_ids).to(
                self.device, non_blocking=True)

            # Set up target LogprobsTensors object.
            logprobs_tensors = in_progress_dict.get(req_id)
            if not logprobs_tensors:
                # Create empty logprobs CPU tensors for the entire prompt.
                # If chunked, we'll copy in slice by slice.
                logprobs_tensors = LogprobsTensors.empty_cpu(
                    num_prompt_tokens - 1, num_prompt_logprobs + 1)
                in_progress_dict[req_id] = logprobs_tensors

            # Determine number of logits to retrieve.
            start_idx = request.num_computed_tokens
            start_tok = start_idx + 1
            num_remaining_tokens = num_prompt_tokens - start_tok
            if num_tokens <= num_remaining_tokens:
                # This is a chunk, more tokens remain.
                # In the == case, there are no more prompt logprobs to produce
                # but we want to defer returning them to the next step where we
                # have new generated tokens to return.
                num_logits = num_tokens
            else:
                # This is the last chunk of prompt tokens to return.
                num_logits = num_remaining_tokens
                completed_prefill_reqs.append(req_id)
                prompt_logprobs_dict[req_id] = logprobs_tensors

            if num_logits <= 0:
                # This can happen for the final chunk if we prefilled exactly
                # (num_prompt_tokens - 1) tokens for this request in the prior
                # step. There are no more prompt logprobs to produce.
                continue

            # Get the logits corresponding to this req's prompt tokens.
            # If this is a partial request (i.e. chunked prefill),
            # then there is prompt logprob generated for each index.
<<<<<<< HEAD
            req_idx = 0
            offset = self.query_start_loc_np[req_idx].item()
=======
            req_idx = self.input_batch.req_id_to_index[req_id]
            offset = self.query_start_loc.np[req_idx].item()
>>>>>>> 0ff902f3
            prompt_hidden_states = hidden_states[offset:offset + num_logits]
            logits = self.model.compute_logits(prompt_hidden_states, None)

            # Get the "target" tokens for each index. For prompt at index i,
            # the token at prompt index i+1 is the "sampled" token we want
            # to gather the logprob for.
            tgt_token_ids = prompt_token_ids[start_tok:start_tok + num_logits]

            # Compute prompt logprobs.
            logprobs = self.sampler.compute_logprobs(logits)
            token_ids, logprobs, ranks = self.sampler.gather_logprobs(
                logprobs, num_prompt_logprobs, tgt_token_ids)

            # Transfer GPU->CPU async.
            chunk_slice = slice(start_idx, start_idx + num_logits)
            logprobs_tensors.logprob_token_ids[chunk_slice].copy_(
                token_ids, non_blocking=True)
            logprobs_tensors.logprobs[chunk_slice].copy_(logprobs,
                                                         non_blocking=True)
            logprobs_tensors.selected_token_ranks[chunk_slice].copy_(
                ranks, non_blocking=True)

        # Remove requests that have completed prefill from the batch
        # num_prompt_logprobs_dict.
        for req_id in completed_prefill_reqs:
            del num_prompt_logprobs_dict[req_id]
            del in_progress_dict[req_id]

        # Must synchronize the non-blocking GPU->CPU transfers.
        if prompt_logprobs_dict:
            self._sync_device()

        return prompt_logprobs_dict

    def _get_nans_in_logits(
        self,
        input_batch: InputBatch,
        logits: Optional[torch.Tensor],
    ) -> dict[str, int]:
        try:
            if logits is None:
                return {req_id: 0 for req_id in input_batch.req_ids}

            num_nans_in_logits = {}
            num_nans_for_index = logits.isnan().sum(dim=-1).cpu().numpy()
            for i, req_id in input_batch.req_ids:
                num_nans_in_logits[req_id] = (int(num_nans_for_index[i])
                                              if num_nans_for_index is not None
                                              and i < logits.shape[0] else 0)
            return num_nans_in_logits
        except IndexError:
            return {}

    @contextmanager
    def maybe_randomize_inputs(self, input_ids: torch.Tensor):
        """
        Randomize input_ids if VLLM_RANDOMIZE_DP_DUMMY_INPUTS is set.
        This is to help balance expert-selection
         - during profile_run
         - during DP rank dummy run
        """
        dp_size = self.vllm_config.parallel_config.data_parallel_size
        randomize_inputs = envs.VLLM_RANDOMIZE_DP_DUMMY_INPUTS and dp_size > 1
        if not randomize_inputs:
            yield
        else:
            import functools

            @functools.cache
            def rand_input_ids() -> torch.Tensor:
                return torch.randint_like(
                    self.input_ids.gpu,
                    low=0,
                    high=self.model_config.get_vocab_size(),
                    dtype=input_ids.dtype)

            logger.debug_once("Randomizing dummy data for DP Rank")
            input_ids.copy_(rand_input_ids()[:input_ids.size(0)],
                            non_blocking=True)
            yield
            input_ids.fill_(0)

    def _get_mm_dummy_batch(
        self,
        modality: str,
        max_items_per_batch: int,
    ) -> BatchedTensorInputs:
        """Dummy data for profiling and precompiling multimodal models."""
        dummy_decoder_data = self.mm_registry.get_decoder_dummy_data(
            model_config=self.model_config,
            seq_len=self.max_num_tokens,
            mm_counts={modality: 1},
        )
        dummy_mm_data = dummy_decoder_data.multi_modal_data

        # Result in the maximum GPU consumption of the model
        dummy_mm_item = dummy_mm_data[modality][0]
        dummy_mm_items = [dummy_mm_item] * max_items_per_batch

        return next(mm_kwargs_group
                    for _, _, mm_kwargs_group in group_mm_kwargs_by_modality(
                        dummy_mm_items,
                        device=self.device,
                        pin_memory=self.pin_memory,
                    ))

    @torch.inference_mode()
    def _dummy_run(
        self,
        num_tokens: int,
        cudagraph_runtime_mode: CUDAGraphMode = CUDAGraphMode.NONE,
        force_attention: bool = False,
        uniform_decode: bool = False,
        skip_eplb: bool = False,
        is_profile: bool = False,
    ) -> tuple[torch.Tensor, torch.Tensor]:
        """
        Run a dummy forward pass to warm up/profile run or capture the
        CUDA graph for the model.

        Args:
            num_tokens: Number of tokens to run the dummy forward pass.
            cudagraph_runtime_mode: used to control the behavior.
                - CUDAGraphMode.NONE: No cudagraph, for warm up and profile run
                - CUDAGraphMode.PIECEWISE: Piecewise cudagraph.
                - CUDAGraphMode.FULL: Full cudagraph, attention metadata is
                    needed.
            force_attention: If True, always create attention metadata. Used to 
                warm up attention backend when mode is NONE.
            uniform_decode: If True, the batch is a uniform decode batch.
            skip_eplb: If True, skip EPLB state update.
            is_profile: If True, this is a profile run.
        """
        assert cudagraph_runtime_mode in {
            CUDAGraphMode.NONE, CUDAGraphMode.PIECEWISE, CUDAGraphMode.FULL
        }

        # Padding for DP
        num_pad, num_tokens_across_dp = self.get_dp_padding(num_tokens)
        num_tokens += num_pad

        # If cudagraph_mode.decode_mode() == FULL and
        # cudagraph_mode.seperate_routine(). This means that we are using
        # different graphs and/or modes for mixed prefill-decode batches vs.
        # uniform decode batches. A uniform decode batch means that all
        # requests have identical query length, except a potential virtual
        # request (shorter) in the batch account for padding.
        # Uniform decode batch could either be common pure decode, where
        # max_query_len == 1, or speculative decode, where
        # max_query_len == 1 + num_spec_decode_tokens.

        # When setting max_query_len = 1, we switch to and capture the optimized
        # routine of FA2 for pure decode, i.e., Flashdecode + an optimization
        # for GQA/MQA.
        max_query_len = self.uniform_decode_query_len if uniform_decode else \
                                                                num_tokens

        # Set num_scheduled_tokens based on num_tokens and max_num_seqs
        # for dummy run with LoRA so that the num_reqs collectively
        # has num_tokens in total.
        assert num_tokens <= self.scheduler_config.max_num_batched_tokens
        max_num_reqs = self.scheduler_config.max_num_seqs
        if uniform_decode:
            num_reqs = cdiv(num_tokens, max_query_len)
            assert num_reqs <= max_num_reqs, \
                "Do not capture num_reqs > max_num_reqs for uniform batch"
            num_scheduled_tokens_list = [max_query_len] * num_reqs
            if num_tokens % max_query_len != 0:
                num_scheduled_tokens_list[-1] = num_tokens % max_query_len
        else:
            num_reqs = min(num_tokens, max_num_reqs)
            min_tokens_per_req = num_tokens // num_reqs
            num_scheduled_tokens_list = [min_tokens_per_req] * num_reqs
            num_scheduled_tokens_list[-1] += num_tokens % num_reqs

        assert sum(num_scheduled_tokens_list) == num_tokens
        assert len(num_scheduled_tokens_list) == num_reqs
        num_scheduled_tokens = np.array(num_scheduled_tokens_list,
                                        dtype=np.int32)

        attn_metadata: Optional[dict[str, Any]] = None

        # If force_attention is True, we always capture attention. Otherwise,
        # it only happens for cudagraph_runtime_mode=FULL.
        if force_attention or cudagraph_runtime_mode == CUDAGraphMode.FULL:
            attn_metadata = {}

            # Make sure max_model_len is used at the graph capture time.
            self.seq_lens.np[:num_reqs] = self.max_model_len
            self.seq_lens.np[num_reqs:] = 0
            self.seq_lens.copy_to_gpu()

            for kv_cache_group_id, kv_cache_group_spec in enumerate(
                    self.kv_cache_config.kv_cache_groups):
                common_attn_metadata = CommonAttentionMetadata(
                    query_start_loc=self.query_start_loc.gpu[:num_reqs + 1],
                    query_start_loc_cpu=self.query_start_loc.cpu[:num_reqs +
                                                                 1],
<<<<<<< HEAD
                    seq_lens=self.seq_lens[:num_reqs],
                    seq_lens_cpu=self.seq_lens_cpu[:num_reqs],
                    num_computed_tokens_cpu=self.requests.num_computed_tokens.
                    cpu[:num_reqs],
=======
                    seq_lens=self.seq_lens.gpu[:num_reqs],
                    seq_lens_cpu=self.seq_lens.cpu[:num_reqs],
                    num_computed_tokens_cpu=self.input_batch.
                    num_computed_tokens_cpu_tensor[:num_reqs],
>>>>>>> 0ff902f3
                    num_reqs=num_reqs,
                    num_actual_tokens=num_tokens,
                    max_query_len=max_query_len,
                    max_seq_len=self.max_model_len,
                    block_table_tensor=self.requests.
                    block_tables[kv_cache_group_id].gpu[:num_reqs],
                    slot_mapping=self.requests.slot_mappings[kv_cache_group_id]
                    [:num_tokens],
                    causal=True,
                )

                for attn_group in self.attn_groups[kv_cache_group_id]:
                    attn_metadata_i = attn_group.metadata_builder\
                        .build_for_cudagraph_capture(common_attn_metadata)
                    for layer_name in kv_cache_group_spec.layer_names:
                        attn_metadata[layer_name] = attn_metadata_i

        with self.maybe_dummy_run_with_lora(self.lora_config,
                                            num_scheduled_tokens):
            if self.supports_mm_inputs:
                input_ids = None
                inputs_embeds = self.inputs_embeds[:num_tokens]
                model_kwargs = {
                    **self._init_model_kwargs(num_tokens),
                    **self._dummy_mm_kwargs(num_reqs),
                }
            else:
                input_ids = self.input_ids.gpu[:num_tokens]
                inputs_embeds = None
                model_kwargs = self._init_model_kwargs(num_tokens)

            if self.uses_mrope:
                positions = self.mrope_positions.gpu[:, :num_tokens]
            else:
                positions = self.positions.gpu[:num_tokens]

            if get_pp_group().is_first_rank:
                intermediate_tensors = None
            else:
                if self.intermediate_tensors is None:
                    self.intermediate_tensors = (
                        self.model.make_empty_intermediate_tensors(
                            batch_size=self.max_num_tokens,
                            dtype=self.model_config.dtype,
                            device=self.device))

                intermediate_tensors = self.sync_and_slice_intermediate_tensors(
                    num_tokens, None, False)
            if cudagraph_runtime_mode == CUDAGraphMode.NONE:
                batch_descriptor = None
            else:
                # filter out the valid batch descriptor
                _cg_mode, batch_descriptor = \
                    self.cudagraph_dispatcher.dispatch(
                        BatchDescriptor(num_tokens=num_tokens,
                                        uniform_decode=uniform_decode))
                # sanity check
                assert cudagraph_runtime_mode == _cg_mode, (
                    f"Cudagraph runtime mode mismatch at dummy_run. "
                    f"Expected {_cg_mode}, but got {cudagraph_runtime_mode}.")

            with self.maybe_randomize_inputs(input_ids), set_forward_context(
                    attn_metadata,
                    self.vllm_config,
                    num_tokens=num_tokens,
                    num_tokens_across_dp=num_tokens_across_dp,
                    cudagraph_runtime_mode=cudagraph_runtime_mode,
                    batch_descriptor=batch_descriptor):
                outputs = self.model(
                    input_ids=input_ids,
                    positions=positions,
                    intermediate_tensors=intermediate_tensors,
                    inputs_embeds=inputs_embeds,
                    **model_kwargs,
                )

            if self.use_aux_hidden_state_outputs:
                hidden_states, _ = outputs
            else:
                hidden_states = outputs

            if self.speculative_config and self.speculative_config.use_eagle():
                assert isinstance(self.drafter, EagleProposer)
                self.drafter.dummy_run(num_tokens)

        # This is necessary to avoid blocking DP.
        # For dummy runs, we typically skip EPLB since we don't have any real
        # requests to process.
        # However, in DP settings, there may be cases when some DP ranks do
        # not have any requests to process, so they're executing dummy batches.
        # In such cases, we still have to trigger EPLB to make sure
        # ranks execute the rearrangement in synchronization.
        if not skip_eplb:
            self.eplb_step(is_dummy=True, is_profile=is_profile)

        logit_indices = np.cumsum(num_scheduled_tokens) - 1
        return hidden_states, hidden_states[logit_indices]

    @torch.inference_mode()
    def _dummy_sampler_run(
        self,
        hidden_states: torch.Tensor,
    ) -> torch.Tensor:
        # The dummy hidden states may contain special values,
        # like `inf` or `nan`.
        # To avoid breaking the sampler, we use a random tensor here instead.
        hidden_states = torch.rand_like(hidden_states)

        logits = self.model.compute_logits(hidden_states, None)
        num_reqs = logits.size(0)

        dummy_tensors = lambda v: torch.full(
            (num_reqs, ), v, device=self.device)

        dummy_metadata = SamplingMetadata(
            temperature=dummy_tensors(0.5),
            all_greedy=False,
            all_random=False,
            top_p=dummy_tensors(0.9),
            top_k=dummy_tensors(logits.size(1) - 1),
            generators={},
            max_num_logprobs=None,
            no_penalties=True,
            frequency_penalties=dummy_tensors(0.1),
            presence_penalties=dummy_tensors(0.1),
            repetition_penalties=dummy_tensors(0.1),
            allowed_token_ids_mask=None,
            bad_words_token_ids={},
            logitsprocs=LogitsProcessors(),
            token_ids=None,
        )
        try:
            sampler_output = self.sampler(logits=logits,
                                          sampling_metadata=dummy_metadata)
        except RuntimeError as e:
            if 'out of memory' in str(e):
                raise RuntimeError(
                    "CUDA out of memory occurred when warming up sampler with "
                    f"{num_reqs} dummy requests. Please try lowering "
                    "`max_num_seqs` or `gpu_memory_utilization` when "
                    "initializing the engine.") from e
            else:
                raise e
        if self.speculative_config:
            draft_token_ids = [[0] for _ in range(num_reqs)]
            dummy_spec_decode_metadata = SpecDecodeMetadata.make_dummy(
                draft_token_ids, self.device)

            num_tokens = sum(len(ids) for ids in draft_token_ids)
            # draft_probs = torch.randn(
            #     num_tokens, logits.shape[-1], device=self.device,
            #     dtype=logits.dtype)
            draft_probs = None
            target_logits = torch.randn(num_tokens,
                                        logits.shape[-1],
                                        device=self.device,
                                        dtype=logits.dtype)
            # NOTE(woosuk): Here, we should use int32 because the sampler uses
            # int32 for bonus_token_ids. If the dtype mismatches, re-compilation
            # will occur at runtime.
            bonus_token_ids = torch.zeros(num_reqs,
                                          device=self.device,
                                          dtype=torch.int32)
            self.rejection_sampler(
                dummy_spec_decode_metadata,
                draft_probs,
                target_logits,
                bonus_token_ids,
                dummy_metadata,
            )
        return sampler_output

    def _dummy_pooler_run_task(
        self,
        hidden_states: torch.Tensor,
        task: PoolingTask,
    ) -> PoolerOutput:
        num_tokens = hidden_states.shape[0]
        max_num_reqs = self.scheduler_config.max_num_seqs
        num_reqs = min(num_tokens, max_num_reqs)
        min_tokens_per_req = num_tokens // num_reqs
        num_scheduled_tokens_list = [min_tokens_per_req] * num_reqs
        num_scheduled_tokens_list[-1] += num_tokens % num_reqs
        assert sum(num_scheduled_tokens_list) == num_tokens
        assert len(num_scheduled_tokens_list) == num_reqs

        req_num_tokens = num_tokens // num_reqs

        dummy_prompt_lens = torch.tensor(
            num_scheduled_tokens_list,
            device="cpu",
        )
        dummy_token_ids = torch.zeros((num_reqs, req_num_tokens),
                                      dtype=torch.int32,
                                      device=self.device)

        model = cast(VllmModelForPooling, self.get_model())
        dummy_pooling_params = PoolingParams(task=task)
        to_update = model.pooler.get_pooling_updates(task)
        to_update.apply(dummy_pooling_params)

        dummy_metadata = PoolingMetadata(
            prompt_lens=dummy_prompt_lens,
            prompt_token_ids=dummy_token_ids,
            pooling_params=[dummy_pooling_params] * num_reqs,
        )

        dummy_metadata.build_pooling_cursor(num_scheduled_tokens_list,
                                            device=hidden_states.device)

        try:
            return model.pooler(hidden_states=hidden_states,
                                pooling_metadata=dummy_metadata)
        except RuntimeError as e:
            if 'out of memory' in str(e):
                raise RuntimeError(
                    "CUDA out of memory occurred when warming up pooler "
                    f"({task=}) with {num_reqs} dummy requests. Please try "
                    "lowering `max_num_seqs` or `gpu_memory_utilization` when "
                    "initializing the engine.") from e
            else:
                raise e

    @torch.inference_mode()
    def _dummy_pooler_run(
        self,
        hidden_states: torch.Tensor,
    ) -> PoolerOutput:
        # Find the task that has the largest output for subsequent steps
        output_size = dict[PoolingTask, float]()
        for task in self.get_supported_pooling_tasks():
            # Run a full batch with each task to ensure none of them OOMs
            output = self._dummy_pooler_run_task(hidden_states, task)
            output_size[task] = output.get_data_nbytes()
            del output  # Allow GC

        max_task = max(output_size.items(), key=lambda x: x[1])[0]
        return self._dummy_pooler_run_task(hidden_states, max_task)

    def profile_run(self) -> None:
        # Profile with multimodal encoder & encoder cache.
        if self.supports_mm_inputs:
            if self.model_config.multimodal_config.skip_mm_profiling:
                logger.info(
                    "Skipping memory profiling for multimodal encoder and "
                    "encoder cache.")
            else:
                mm_budget = self.mm_budget
                assert mm_budget is not None

                # TODO: handle encoder-decoder models once we support them.
                if (encoder_budget := mm_budget.get_encoder_budget()) > 0:
                    # NOTE: Currently model is profiled with a single non-text
                    # modality with the max possible input tokens even when
                    # it supports multiple.
                    dummy_modality = mm_budget.get_modality_with_max_tokens()
                    max_mm_items_per_batch = mm_budget \
                        .max_items_per_batch_by_modality[dummy_modality]

                    logger.info(
                        "Encoder cache will be initialized with a budget of "
                        "%s tokens, and profiled with %s %s items of the "
                        "maximum feature size.",
                        encoder_budget,
                        max_mm_items_per_batch,
                        dummy_modality,
                    )

                    # Create dummy batch of multimodal inputs.
                    batched_dummy_mm_inputs = self._get_mm_dummy_batch(
                        dummy_modality,
                        max_mm_items_per_batch,
                    )

                    # Run multimodal encoder.
                    dummy_encoder_outputs = \
                        self.model.get_multimodal_embeddings(
                        **batched_dummy_mm_inputs)

                    sanity_check_mm_encoder_outputs(
                        dummy_encoder_outputs,
                        expected_num_items=max_mm_items_per_batch,
                    )

                    # Cache the dummy encoder outputs.
                    self.encoder_cache["tmp"] = dict(
                        enumerate(dummy_encoder_outputs))

        # Add `is_profile` here to pre-allocate communication buffers
        hidden_states, last_hidden_states \
            = self._dummy_run(self.max_num_tokens, is_profile=True)
        if get_pp_group().is_last_rank:
            if self.is_pooling_model:
                output = self._dummy_pooler_run(hidden_states)
            else:
                output = self._dummy_sampler_run(last_hidden_states)
        else:
            output = None
        self._sync_device()
        del hidden_states, output
        self.encoder_cache.clear()
        gc.collect()

    def capture_model(self) -> None:
        if self.compilation_config.cudagraph_mode == CUDAGraphMode.NONE:
            logger.warning(
                "Skipping CUDA graph capture. To turn on CUDA graph capture, "
                "ensure `cudagraph_mode` was not manually set to `NONE`")
            return
        else:
            self.initialize_cudagraph_capture()

        compilation_counter.num_gpu_runner_capture_triggers += 1

        start_time = time.perf_counter()
        start_free_gpu_memory = torch.cuda.mem_get_info()[0]

        @contextmanager
        def freeze_gc():
            # Optimize garbage collection during CUDA graph capture.
            # Clean up, then freeze all remaining objects from being included
            # in future collections.
            gc.collect()
            should_freeze = not envs.VLLM_ENABLE_CUDAGRAPH_GC
            if should_freeze:
                gc.freeze()
            try:
                yield
            finally:
                if should_freeze:
                    gc.unfreeze()

        # Trigger CUDA graph capture for specific shapes.
        # Capture the large shapes first so that the smaller shapes
        # can reuse the memory pool allocated for the large shapes.
        set_cudagraph_capturing_enabled(True)
        with freeze_gc(), graph_capture(device=self.device):
            cudagraph_mode = self.compilation_config.cudagraph_mode
            if cudagraph_mode.mixed_mode() != CUDAGraphMode.NONE:
                cudagraph_runtime_mode = cudagraph_mode.mixed_mode()

                compilation_cases = list(reversed(self.cudagraph_batch_sizes))
                self._capture_cudagraphs(
                    compilation_cases,
                    cudagraph_runtime_mode=cudagraph_runtime_mode,
                    uniform_decode=False)

            # Capture full cudagraph for uniform decode batches if we have
            # dont already have full mixed prefill-decode cudagraphs
            if cudagraph_mode.decode_mode() == CUDAGraphMode.FULL and \
                cudagraph_mode.separate_routine():
                max_num_tokens = self.scheduler_config.max_num_seqs * \
                        self.uniform_decode_query_len
                decode_cudagraph_batch_sizes = [
                    x for x in self.cudagraph_batch_sizes if
                    x <= max_num_tokens and x >= self.uniform_decode_query_len
                ]
                compilation_cases_decode = list(
                    reversed(decode_cudagraph_batch_sizes))
                self._capture_cudagraphs(
                    compilation_cases=compilation_cases_decode,
                    cudagraph_runtime_mode=CUDAGraphMode.FULL,
                    uniform_decode=True)

        # Disable cudagraph capturing globally, so any unexpected cudagraph
        # capturing will be detected and raise an error after here.
        # Note: We don't put it into graph_capture context manager because
        # we may doing lazy capturing in future that still allows capturing
        # after here.
        set_cudagraph_capturing_enabled(False)

        end_time = time.perf_counter()
        end_free_gpu_memory = torch.cuda.mem_get_info()[0]
        elapsed_time = end_time - start_time
        cuda_graph_size = start_free_gpu_memory - end_free_gpu_memory
        # This usually takes 5~20 seconds.
        logger.info("Graph capturing finished in %.0f secs, took %.2f GiB",
                    elapsed_time, cuda_graph_size / (1 << 30))

    def _capture_cudagraphs(self, compilation_cases: list[int],
                            cudagraph_runtime_mode: CUDAGraphMode,
                            uniform_decode: bool):
        assert cudagraph_runtime_mode != CUDAGraphMode.NONE and \
            cudagraph_runtime_mode in [CUDAGraphMode.FULL,
                                        CUDAGraphMode.PIECEWISE]

        # Only rank 0 should print progress bar during capture
        if is_global_first_rank():
            compilation_cases = tqdm(
                compilation_cases,
                disable=not self.load_config.use_tqdm_on_load,
                desc="Capturing CUDA graphs ({}, {})".format(
                    "decode" if uniform_decode else "mixed prefill-decode",
                    cudagraph_runtime_mode.name))
        # We skip EPLB here since we don't want to record dummy metrics
        for num_tokens in compilation_cases:
            for _ in range(self.compilation_config.cudagraph_num_of_warmups):
                # Use CUDAGraphRuntimeStyle.NONE (default) for warmup.
                # But be careful, warm up with `NONE`is orthogonal to
                # if we want to warm up attention or not. This is
                # different from the case where `FULL` implies capture
                # attention while `PIECEWISE` implies no attention.
                force_attention = (
                    cudagraph_runtime_mode == CUDAGraphMode.FULL)
                self._dummy_run(num_tokens,
                                cudagraph_runtime_mode=CUDAGraphMode.NONE,
                                force_attention=force_attention,
                                uniform_decode=uniform_decode,
                                skip_eplb=True)
            self._dummy_run(num_tokens,
                            cudagraph_runtime_mode=cudagraph_runtime_mode,
                            uniform_decode=uniform_decode,
                            skip_eplb=True)

    def initialize_attn_backend(self, kv_cache_config: KVCacheConfig) -> None:
        """
        Initialize the attention backends and attention metadata builders.
        """
        assert len(self.attn_groups) == 0, \
            "Attention backends are already initialized"

        def get_attn_backends_for_layers(
                layer_names: list[str]
        ) -> dict[type[AttentionBackend], list[str]]:
            layers = get_layers_from_vllm_config(self.vllm_config,
                                                 AttentionLayerBase,
                                                 layer_names)
            attn_backends = {}
            attn_backend_layers = defaultdict(list)
            # Dedupe based on full class name; this is a bit safer than using
            # using the class itself as the key because when we create dynamic
            # attention backend subclasses (e.g. ChunkedLocalAttention) unless
            # they are cached correctly, there will be different objects per
            # layer.
            for layer_name in layer_names:
                attn_backend = layers[layer_name].get_attn_backend()
                key = attn_backend.full_cls_name()
                attn_backends[key] = attn_backend
                attn_backend_layers[key].append(layer_name)
            return {
                attn_backends[k]: v
                for k, v in attn_backend_layers.items()
            }

        def create_attn_groups(
            attn_backends_map: dict[AttentionBackend, list[str]],
            kv_cache_spec: KVCacheSpec,
        ) -> list[AttentionGroup]:
            attn_groups: list[AttentionGroup] = []
            for attn_backend, layer_names in attn_backends_map.items():
                attn_metadata_builder_i = attn_backend.get_builder_cls()(
                    kv_cache_spec,
                    layer_names,
                    self.vllm_config,
                    self.device,
                )
                attn_group = AttentionGroup(attn_backend,
                                            attn_metadata_builder_i,
                                            layer_names)
                attn_groups.append(attn_group)
            return attn_groups

        for kv_cache_group_spec in kv_cache_config.kv_cache_groups:
            kv_cache_spec = kv_cache_group_spec.kv_cache_spec
            attn_backends = get_attn_backends_for_layers(
                kv_cache_group_spec.layer_names)
            self.attn_groups.append(
                create_attn_groups(attn_backends, kv_cache_spec))

        # Calculate reorder batch threshold (if neeeded)
        self.calculate_reorder_batch_threshold()

    def initialize_cudagraph_capture(self) -> None:
        min_cg_support = AttentionCGSupport.ALWAYS
        min_cg_builder_name = None

        for attn_group in self._attn_group_iterator():
            builder = attn_group.metadata_builder
            if builder.cudagraph_support.value < min_cg_support.value:
                min_cg_support = builder.cudagraph_support
                min_cg_builder_name = builder.__class__.__name__

        # Flexible resolve the cudagraph mode
        cudagraph_mode = self.compilation_config.cudagraph_mode
        # check cudagraph for mixed batch is supported
        if cudagraph_mode.mixed_mode() == CUDAGraphMode.FULL \
            and min_cg_support != AttentionCGSupport.ALWAYS:
            msg = (f"CUDAGraphMode.{cudagraph_mode.name} is not supported "
                   f"with {min_cg_builder_name} backend (support: "
                   f"{min_cg_support})")
            if min_cg_support == AttentionCGSupport.NEVER:
                # if not supported any full cudagraphs, just raise it.
                msg += "; please try cudagraph_mode=PIECEWISE, and "\
                    "make sure compilation level is piecewise"
                raise ValueError(msg)

            # attempt to resolve the full cudagraph related mode
            if self.compilation_config.splitting_ops_contain_attention():
                msg += "; setting cudagraph_mode=FULL_AND_PIECEWISE"
                cudagraph_mode = self.compilation_config.cudagraph_mode = \
                    CUDAGraphMode.FULL_AND_PIECEWISE
            else:
                msg += "; setting cudagraph_mode=FULL_DECODE_ONLY"
                cudagraph_mode = self.compilation_config.cudagraph_mode = \
                    CUDAGraphMode.FULL_DECODE_ONLY
            logger.warning(msg)

        # check that if we are doing spec-decode + decode full-cudagraphs it is
        # supported
        if (cudagraph_mode.decode_mode() == CUDAGraphMode.FULL
                and self.uniform_decode_query_len > 1 and min_cg_support.value
                < AttentionCGSupport.UNIFORM_BATCH.value):
            msg = (f"CUDAGraphMode.{cudagraph_mode.name} is not supported"
                   f" with spec-decode for attention backend "
                   f"{min_cg_builder_name} (support: {min_cg_support})")
            if self.compilation_config.splitting_ops_contain_attention():
                msg += "; setting cudagraph_mode=PIECEWISE"
                cudagraph_mode = self.compilation_config.cudagraph_mode = \
                    CUDAGraphMode.PIECEWISE
            else:
                msg += "; setting cudagraph_mode=NONE"
                cudagraph_mode = self.compilation_config.cudagraph_mode = \
                    CUDAGraphMode.NONE
            logger.warning(msg)

        # double check that we can support full cudagraph if they are requested
        # even after automatic downgrades
        if cudagraph_mode.has_full_cudagraphs() \
            and min_cg_support == AttentionCGSupport.NEVER:
            raise ValueError(f"CUDAGraphMode.{cudagraph_mode.name} is not "
                             f"supported with {min_cg_builder_name} backend ("
                             f"support:{min_cg_support}) "
                             "; please try cudagraph_mode=PIECEWISE, "
                             "and make sure compilation level is piecewise")

        # Trigger cudagraph dispatching keys initialization here (after
        # initializing attn backends).
        self.cudagraph_dispatcher.initialize_cudagraph_keys(
            self.compilation_config.cudagraph_mode,
            self.uniform_decode_query_len)

    def calculate_reorder_batch_threshold(self) -> None:
        """
        Check that if any backends reorder batches; that the reordering
        is compatible (e.g., decode threshold is the same)
        """
        for group in self._attn_group_iterator():
            attn_metadata_builder_i = group.metadata_builder

            # check that if any backends reorder batches; that the reordering
            # is compatible (e.g., decode threshold is the same)
            reorder_batch_threshold_i = (
                attn_metadata_builder_i.reorder_batch_threshold)
            if reorder_batch_threshold_i is not None:
                if self.reorder_batch_threshold is not None:
                    if reorder_batch_threshold_i != \
                        self.reorder_batch_threshold:
                        raise ValueError(
                            f"Attention backend reorders decodes with "
                            f"threshold {reorder_batch_threshold_i} but other "
                            f"backend uses threshold "
                            f"{self.reorder_batch_threshold}")
                else:
                    self.reorder_batch_threshold = reorder_batch_threshold_i

    def may_reinitialize_input_batch(self,
                                     kv_cache_config: KVCacheConfig) -> None:
        """
        Re-initialize the input batch if the block sizes are different from
        `[self.cache_config.block_size]`. This usually happens when there
        are multiple KV cache groups.

        Args:
            kv_cache_config: The KV cache configuration.
        """
        block_sizes = [
            kv_cache_group.kv_cache_spec.block_size
            for kv_cache_group in kv_cache_config.kv_cache_groups
        ]
        if block_sizes != [self.cache_config.block_size]:
            assert self.cache_config.cpu_offload_gb == 0, (
                "Cannot re-initialize the input batch when CPU weight "
                "offloading is enabled. See https://github.com/vllm-project/vllm/pull/18298 "  # noqa: E501
                "for more details.")
            self.input_batch = InputBatch(
                max_num_reqs=self.max_num_reqs,
                max_model_len=self.max_model_len,
                max_num_batched_tokens=self.max_num_tokens,
                device=self.device,
                pin_memory=self.pin_memory,
                vocab_size=self.model_config.get_vocab_size(),
                block_sizes=block_sizes,
                is_spec_decode=bool(self.vllm_config.speculative_config),
                logitsprocs=self.input_batch.logitsprocs,
                is_pooling_model=self.is_pooling_model,
            )

    def _allocate_kv_cache_tensors(
            self, kv_cache_config: KVCacheConfig) -> dict[str, torch.Tensor]:
        """
        Initializes the KV cache buffer with the correct size. The buffer needs
        to be reshaped to the desired shape before being used by the models.

        Args:
            kv_cache_config: The KV cache config
        Returns:
            dict[str, torch.Tensor]: A map between layer names to their
            corresponding memory buffer for KV cache.
         """
        kv_cache_raw_tensors: dict[str, torch.Tensor] = {}
        for kv_cache_tensor in kv_cache_config.kv_cache_tensors:
            tensor = torch.zeros(kv_cache_tensor.size,
                                 dtype=torch.int8,
                                 device=self.device)
            for layer_name in kv_cache_tensor.shared_by:
                kv_cache_raw_tensors[layer_name] = tensor

        layer_names = set()
        for group in kv_cache_config.kv_cache_groups:
            for layer_name in group.layer_names:
                if layer_name in self.runner_only_attn_layers:
                    continue
                layer_names.add(layer_name)
        assert layer_names == set(kv_cache_raw_tensors.keys(
        )), "Some layers are not correctly initialized"
        return kv_cache_raw_tensors

    def _attn_group_iterator(self) -> Iterator[AttentionGroup]:
        return itertools.chain.from_iterable(self.attn_groups)

    def _kv_cache_spec_attn_group_iterator(
            self) -> Iterator[tuple[KVCacheSpec, AttentionGroup]]:
        if not self.kv_cache_config.kv_cache_groups:
            return
        for kv_cache_spec_id, attn_groups in enumerate(self.attn_groups):
            for attn_group in attn_groups:
                yield self.kv_cache_config.kv_cache_groups[
                    kv_cache_spec_id].kv_cache_spec, attn_group

    def _reshape_kv_cache_tensors(
        self,
        kv_cache_config: KVCacheConfig,
        kv_cache_raw_tensors: dict[str, torch.Tensor],
    ) -> dict[str, torch.Tensor]:
        """
        Reshape the KV cache tensors to the desired shape and dtype.

        Args:
            kv_cache_config: The KV cache config
            kv_cache_raw_tensors: The KV cache buffer of each layer, with
            correct size but uninitialized shape.
        Returns:
            Dict[str, torch.Tensor]: A map between layer names to their
            corresponding memory buffer for KV cache.
        """
        kv_caches: dict[str, torch.Tensor] = {}
        has_attn, has_mamba = False, False
        for kv_cache_spec, group in self._kv_cache_spec_attn_group_iterator():
            attn_backend = group.backend
            for layer_name in group.layer_names:
                if layer_name in self.runner_only_attn_layers:
                    continue
                raw_tensor = kv_cache_raw_tensors[layer_name]
                assert raw_tensor.numel() % kv_cache_spec.page_size_bytes == 0
                num_blocks = (raw_tensor.numel() //
                              kv_cache_spec.page_size_bytes)
                if isinstance(kv_cache_spec, AttentionSpec):
                    has_attn = True
                    kv_cache_shape = attn_backend.get_kv_cache_shape(
                        num_blocks, kv_cache_spec.block_size,
                        kv_cache_spec.num_kv_heads, kv_cache_spec.head_size)
                    dtype = kv_cache_spec.dtype
                    try:
                        kv_cache_stride_order = \
                            attn_backend.get_kv_cache_stride_order()
                        assert len(kv_cache_stride_order) == len(
                            kv_cache_shape)
                    except (AttributeError, NotImplementedError):
                        kv_cache_stride_order = tuple(
                            range(len(kv_cache_shape)))
                    # The allocation respects the backend-defined stride order
                    # to ensure the semantic remains consistent for each
                    # backend. We first obtain the generic kv cache shape and
                    # then permute it according to the stride order which could
                    # result in a non-contiguous tensor.
                    kv_cache_shape = tuple(kv_cache_shape[i]
                                           for i in kv_cache_stride_order)
                    # Maintain original KV shape view.
                    inv_order = [
                        kv_cache_stride_order.index(i)
                        for i in range(len(kv_cache_stride_order))
                    ]
                    kv_caches[layer_name] = kv_cache_raw_tensors[
                        layer_name].view(dtype).view(kv_cache_shape).permute(
                            *inv_order)
                elif isinstance(kv_cache_spec, MambaSpec):
                    has_mamba = True
                    raw_tensor = kv_cache_raw_tensors[layer_name]
                    state_tensors = []
                    storage_offset_bytes = 0
                    for (shape, dtype) in zip(kv_cache_spec.shapes,
                                              kv_cache_spec.dtypes):
                        dtype_size = get_dtype_size(dtype)
                        num_element_per_page = (
                            kv_cache_spec.page_size_bytes // dtype_size)
                        target_shape = (num_blocks, *shape)
                        stride = torch.empty(target_shape).stride()
                        target_stride = (num_element_per_page, *stride[1:])
                        assert storage_offset_bytes % dtype_size == 0
                        tensor = torch.as_strided(
                            raw_tensor.view(dtype),
                            size=target_shape,
                            stride=target_stride,
                            storage_offset=storage_offset_bytes // dtype_size,
                        )
                        state_tensors.append(tensor)
                        storage_offset_bytes += stride[0] * dtype_size

                    kv_caches[layer_name] = state_tensors
                else:
                    raise NotImplementedError

        if has_attn and has_mamba:
            self._verify_hybrid_attention_mamba_layout(kv_cache_config,
                                                       kv_cache_raw_tensors)

        return kv_caches

    def _verify_hybrid_attention_mamba_layout(
            self, kv_cache_config: KVCacheConfig,
            kv_cache_raw_tensors: dict[str, torch.Tensor]) -> None:
        """
        Verify that the KV cache memory layout is compatible for
        models with both attention and mamba KV cache groups.

        Args:
            kv_cache_config: The KV cache config
            kv_cache_raw_tensors: The KV cache buffer of each layer.
        """

        for kv_cache_spec, group in self._kv_cache_spec_attn_group_iterator():
            for layer_name in group.layer_names:
                raw_tensor = kv_cache_raw_tensors[layer_name]
                num_blocks = (raw_tensor.numel() //
                              kv_cache_spec.page_size_bytes)
                if isinstance(kv_cache_spec, AttentionSpec):

                    kv_cache_shape = group.backend.get_kv_cache_shape(
                        num_blocks, kv_cache_spec.block_size,
                        kv_cache_spec.num_kv_heads, kv_cache_spec.head_size)
                    if kv_cache_shape[0] != num_blocks or kv_cache_shape[
                            1] != 2:
                        raise ValueError(
                            "Hybrid models in V1 require an attention "
                            "backend with kv_cache_shape="
                            "(num_blocks, 2, ...). Please try setting "
                            "VLLM_ATTENTION_BACKEND=FLASHINFER")

    def initialize_kv_cache_tensors(
            self, kv_cache_config: KVCacheConfig) -> dict[str, torch.Tensor]:
        """
        Initialize the memory buffer for KV cache.

        Args:
            kv_cache_config: The KV cache config
        Returns:
            Dict[str, torch.Tensor]: A map between layer names to their
            corresponding memory buffer for KV cache.
        """
        # Initialize the memory buffer for KV cache
        kv_cache_raw_tensors = self._allocate_kv_cache_tensors(kv_cache_config)
        # Change the memory buffer to the desired shape
        kv_caches = self._reshape_kv_cache_tensors(kv_cache_config,
                                                   kv_cache_raw_tensors)

        # Setup `kv_cache_config` and `kv_caches` for models
        # with cross-layer KV sharing
        if self.shared_kv_cache_layers:
            initialize_kv_cache_for_kv_sharing(
                self.shared_kv_cache_layers,
                kv_cache_config.kv_cache_groups,
                kv_caches,
                self.attn_groups,
                self.runner_only_attn_layers,
            )
            attn_layers = get_layers_from_vllm_config(self.vllm_config,
                                                      Attention)
            # Iterate in reversed order and add layers that re-use KV cache
            # e.g. in YOCO-like KV sharing setups (e.g. Gemma3n)
            for layer_name in reversed(attn_layers):
                if layer_name in self.shared_kv_cache_layers:
                    self.kv_sharing_fast_prefill_eligible_layers.add(
                        layer_name)
                else:
                    break

        bind_kv_cache(kv_caches,
                      self.compilation_config.static_forward_context,
                      self.kv_caches)
        return kv_caches

    def initialize_kv_cache(self, kv_cache_config: KVCacheConfig) -> None:
        """
        Initialize KV cache based on `kv_cache_config`.
        Args:
            kv_cache_config: Configuration for the KV cache, including the KV
            cache size of each layer
        """
        kv_cache_config = deepcopy(kv_cache_config)
        self.kv_cache_config = kv_cache_config
        self.may_reinitialize_input_batch(kv_cache_config)
        self.may_add_encoder_only_layers_to_kv_cache_config()
        self.initialize_attn_backend(kv_cache_config)
        kv_caches = self.initialize_kv_cache_tensors(kv_cache_config)

        if self.speculative_config and self.speculative_config.use_eagle():
            assert isinstance(self.drafter, EagleProposer)
            # validate all draft model layers belong to the same kv cache
            # group
            self.drafter.validate_same_kv_cache_group(kv_cache_config)

        if has_kv_transfer_group():
            get_kv_transfer_group().register_kv_caches(kv_caches)

    def may_add_encoder_only_layers_to_kv_cache_config(self) -> None:
        """
        Add encoder-only layers to the KV cache config.
        """
        block_size = self.vllm_config.cache_config.block_size
        use_mla = self.vllm_config.model_config.use_mla
        encoder_only_attn_specs: dict[AttentionSpec,
                                      list[str]] = defaultdict(list)
        attn_layers = get_layers_from_vllm_config(self.vllm_config, Attention)
        for layer_name, attn_module in attn_layers.items():
            if attn_module.attn_type == AttentionType.ENCODER_ONLY:
                attn_spec = EncoderOnlyAttentionSpec(
                    block_size=block_size,
                    num_kv_heads=attn_module.num_kv_heads,
                    head_size=attn_module.head_size,
                    dtype=self.kv_cache_dtype,
                    use_mla=use_mla)
                encoder_only_attn_specs[attn_spec].append(layer_name)
                self.runner_only_attn_layers.add(layer_name)
        if len(encoder_only_attn_specs) > 0:
            assert len(
                encoder_only_attn_specs
            ) == 1, "Only support one encoder-only attention spec now"
            spec, layer_names = encoder_only_attn_specs.popitem()
            self.kv_cache_config.kv_cache_groups.append(
                KVCacheGroupSpec(layer_names=layer_names, kv_cache_spec=spec))

    def get_kv_cache_spec(self) -> dict[str, KVCacheSpec]:
        """
        Generates the KVCacheSpec by parsing the kv cache format from each
        Attention module in the static forward context.
        Returns:
            KVCacheSpec: A dictionary mapping layer names to their KV cache
            format. Layers that do not need KV cache are not included.
        """

        block_size = self.vllm_config.cache_config.block_size
        use_mla = self.vllm_config.model_config.use_mla
        kv_cache_spec: dict[str, KVCacheSpec] = {}
        attn_layers = get_layers_from_vllm_config(self.vllm_config, Attention)
        for layer_name, attn_module in attn_layers.items():
            if (kv_tgt_layer :=
                    attn_module.kv_sharing_target_layer_name) is not None:
                # The layer doesn't need its own KV cache and will use that of
                # the target layer. We skip creating a KVCacheSpec for it, so
                # that KV cache management logic will act as this layer does
                # not exist, and doesn't allocate KV cache for the layer. This
                # enables the memory saving of cross-layer kv sharing, allowing
                # a given amount of memory to accommodate longer context lengths
                # or enable more requests to be processed simultaneously.
                self.shared_kv_cache_layers[layer_name] = kv_tgt_layer
                continue

            # TODO: Support other attention modules, e.g., cross-attention
            # TODO(lucas): move the attention specs into the model layers like
            # the attention backends
            if attn_module.attn_type == AttentionType.DECODER:
                if attn_module.sliding_window is not None:
                    kv_cache_spec[layer_name] = SlidingWindowSpec(
                        block_size=block_size,
                        num_kv_heads=attn_module.num_kv_heads,
                        head_size=attn_module.head_size,
                        dtype=self.kv_cache_dtype,
                        sliding_window=attn_module.sliding_window,
                        use_mla=use_mla)
                elif self.attention_chunk_size is not None \
                        and isinstance(attn_module, ChunkedLocalAttention):
                    kv_cache_spec[layer_name] = ChunkedLocalAttentionSpec(
                        block_size=block_size,
                        num_kv_heads=attn_module.num_kv_heads,
                        head_size=attn_module.head_size,
                        dtype=self.kv_cache_dtype,
                        attention_chunk_size=self.attention_chunk_size,
                        use_mla=use_mla)
                else:
                    kv_cache_spec[layer_name] = FullAttentionSpec(
                        block_size=block_size,
                        num_kv_heads=attn_module.num_kv_heads,
                        head_size=attn_module.head_size,
                        dtype=self.kv_cache_dtype,
                        use_mla=use_mla)
            elif attn_module.attn_type in (AttentionType.ENCODER,
                                           AttentionType.ENCODER_ONLY):
                # encoder-only attention does not need KV cache.
                continue
            elif attn_module.attn_type == AttentionType.ENCODER_DECODER:
                raise NotImplementedError
            else:
                raise ValueError(
                    f"Unknown attention type: {attn_module.attn_type}")

        mamba_layers = get_layers_from_vllm_config(self.vllm_config, MambaBase)
        if len(mamba_layers) > 0:
            if self.vllm_config.speculative_config is not None:
                raise NotImplementedError(
                    "Mamba with speculative decoding is not supported yet.")
            if self.vllm_config.cache_config.enable_prefix_caching:
                raise NotImplementedError(
                    "Prefix caching is not supported for Mamba yet.")
            max_model_len = self.vllm_config.model_config.max_model_len

            page_size_padded = (
                self.vllm_config.cache_config.mamba_page_size_padded)

            # Set block_size to max_model_len, so that mamba model will always
            # have only one block in the KV cache.
            for layer_name, mamba_module in mamba_layers.items():
                kv_cache_spec[layer_name] = MambaSpec(
                    shapes=mamba_module.get_state_shape(),
                    dtypes=mamba_module.get_state_dtype(),
                    block_size=max_model_len,
                    page_size_padded=page_size_padded,
                    mamba_type=mamba_module.mamba_type)

        return kv_cache_spec<|MERGE_RESOLUTION|>--- conflicted
+++ resolved
@@ -275,33 +275,6 @@
                                        self.max_model_len,
                                        self.max_num_tokens),
                                    dtype=np.int64)
-<<<<<<< HEAD
-
-        # NOTE(woosuk): These tensors are "stateless", i.e., they are literally
-        # a faster version of creating a new tensor every time. Thus, we should
-        # not make any assumptions about the values in these tensors.
-        self.input_ids_cpu = torch.zeros(self.max_num_tokens,
-                                         dtype=torch.int32,
-                                         device="cpu",
-                                         pin_memory=self.pin_memory)
-        self.input_ids_np = self.input_ids_cpu.numpy()
-        self.positions_cpu = torch.zeros(self.max_num_tokens,
-                                         dtype=torch.int64,
-                                         device="cpu",
-                                         pin_memory=self.pin_memory)
-        self.positions_np = self.positions_cpu.numpy()
-        self.query_start_loc_cpu = torch.zeros(self.max_num_reqs + 1,
-                                               dtype=torch.int32,
-                                               device="cpu",
-                                               pin_memory=self.pin_memory)
-        self.query_start_loc_np = self.query_start_loc_cpu.numpy()
-        self.seq_lens_cpu = torch.zeros(self.max_num_reqs,
-                                        dtype=torch.int32,
-                                        device="cpu",
-                                        pin_memory=self.pin_memory)
-        self.seq_lens_np = self.seq_lens_cpu.numpy()
-=======
->>>>>>> 0ff902f3
 
         self.index_mapping_cpu = torch.zeros(self.max_num_reqs,
                                              dtype=torch.int32,
@@ -407,12 +380,6 @@
         The SamplingMetadata is updated and copied to the GPU if there is a
         new/resumed/paused/finished request in the batch.
         """
-<<<<<<< HEAD
-=======
-        # Remove finished requests from the cached states.
-        for req_id in scheduler_output.finished_req_ids:
-            self.requests.pop(req_id, None)
->>>>>>> 0ff902f3
         # Remove the finished requests from the persistent batch.
         # NOTE(woosuk): There could be an edge case where finished_req_ids and
         # scheduled_req_ids overlap. This happens when a request is aborted and
@@ -442,16 +409,6 @@
             self.requests.add_request(
                 req_id=req_id,
                 prompt_token_ids=new_req_data.prompt_token_ids,
-<<<<<<< HEAD
-=======
-                mm_kwargs=new_req_data.mm_kwargs,
-                mm_positions=new_req_data.mm_positions,
-                mm_hashes=new_req_data.mm_hashes,
-                sampling_params=sampling_params,
-                pooling_params=pooling_params,
-                generator=generator,
-                block_ids=new_req_data.block_ids,
->>>>>>> 0ff902f3
                 num_computed_tokens=new_req_data.num_computed_tokens,
                 sampling_params=new_req_data.sampling_params,
             )
@@ -620,108 +577,39 @@
         num_scheduled_tokens = np.array(tokens, dtype=np.int32)
         max_num_scheduled_tokens = max(tokens)
 
-<<<<<<< HEAD
         prepare_inputs(
             idx_mapping=index_mapping_np,
             token_ids=self.requests.token_ids.np,
             num_computed_tokens=self.requests.num_computed_tokens.np,
             num_scheduled_tokens=num_scheduled_tokens,
-            input_ids=self.input_ids_np,
-            query_start_loc=self.query_start_loc_np,
-            seq_lens=self.seq_lens_np,
-            positions=self.positions_np,
+            input_ids=self.input_ids.np,
+            query_start_loc=self.query_start_loc.np,
+            seq_lens=self.seq_lens.np,
+            positions=self.positions.np,
         )
-=======
-        # Get request indices.
-        # E.g., [2, 5, 3] -> [0, 0, 1, 1, 1, 1, 1, 2, 2, 2]
-        req_indices = np.repeat(self.arange_np[:num_reqs],
-                                num_scheduled_tokens)
-
-        # cu_num_tokens: [2, 5, 3] -> [2, 7, 10]
-        # arange: [0, 1, 0, 1, 2, 3, 4, 0, 1, 2]
-        cu_num_tokens, arange = self._get_cumsum_and_arange(
-            num_scheduled_tokens)
-
-        # Get positions.
-        positions_np = self.positions.np[:total_num_scheduled_tokens]
-        np.add(self.input_batch.num_computed_tokens_cpu[req_indices],
-               arange,
-               out=positions_np)
-
->>>>>>> 0ff902f3
         # Calculate M-RoPE positions.
         # Only relevant for models using M-RoPE (e.g, Qwen2-VL)
         if self.uses_mrope:
             self._calc_mrope_positions(scheduler_output)
 
-<<<<<<< HEAD
         # Prepare the attention metadata.
-        self.query_start_loc.copy_(self.query_start_loc_cpu, non_blocking=True)
-        query_start_loc = self.query_start_loc[:num_reqs + 1]
-
-        self.seq_lens.copy_(self.seq_lens_cpu, non_blocking=True)
-        seq_lens = self.seq_lens[:num_reqs]
-        max_seq_len = self.seq_lens_np[:num_reqs].max().item()
-
-        # Copy the tensors to the GPU.
-        self.input_ids[:total_num_scheduled_tokens].copy_(
-            self.input_ids_cpu[:total_num_scheduled_tokens], non_blocking=True)
-        # Common case (1D positions)
-        self.positions[:total_num_scheduled_tokens].copy_(
-            self.positions_cpu[:total_num_scheduled_tokens], non_blocking=True)
-=======
-        # Get token indices.
-        # E.g., [0, 1, 0, 1, 2, 3, 4, 0, 1, 2]
-        # -> [0, 1, M, M + 1, M + 2, M + 3, M + 4, 2 * M, 2 * M + 1, 2 * M + 2]
-        # where M is the max_model_len.
-        token_indices = (positions_np +
-                         req_indices * self.input_batch.token_ids_cpu.shape[1])
-
-        # NOTE(woosuk): We use torch.index_select instead of np.take here
-        # because torch.index_select is much faster than np.take for large
-        # tensors.
-        torch.index_select(self.input_batch.token_ids_cpu_tensor.flatten(),
-                           0,
-                           torch.from_numpy(token_indices),
-                           out=self.input_ids.cpu[:total_num_scheduled_tokens])
-
-        self.input_batch.block_table.compute_slot_mapping(
-            req_indices, positions_np)
-        self.input_batch.block_table.commit_slot_mapping(
-            total_num_scheduled_tokens)
-
-        # Prepare the attention metadata.
-        self.query_start_loc.np[0] = 0
-        self.query_start_loc.np[1:num_reqs + 1] = cu_num_tokens
-        # Note: pad query_start_loc to be non-decreasing, as kernels
-        # like FlashAttention requires that
-        self.query_start_loc.np[num_reqs + 1:].fill(cu_num_tokens[-1])
         self.query_start_loc.copy_to_gpu()
         query_start_loc = self.query_start_loc.gpu[:num_reqs + 1]
 
-        self.seq_lens.np[:num_reqs] = (
-            self.input_batch.num_computed_tokens_cpu[:num_reqs] +
-            num_scheduled_tokens)
-        # Fill unused with 0 for full cuda graph mode.
-        self.seq_lens.np[num_reqs:].fill(0)
         self.seq_lens.copy_to_gpu()
         seq_lens = self.seq_lens.gpu[:num_reqs]
         max_seq_len = self.seq_lens.np[:num_reqs].max().item()
 
         # Copy the tensors to the GPU.
         self.input_ids.copy_to_gpu(total_num_scheduled_tokens)
->>>>>>> 0ff902f3
         if self.uses_mrope:
             # Only relevant for models using M-RoPE (e.g, Qwen2-VL)
             self.mrope_positions.gpu[:, :total_num_scheduled_tokens].copy_(
                 self.mrope_positions.cpu[:, :total_num_scheduled_tokens],
                 non_blocking=True)
-<<<<<<< HEAD
-=======
         else:
             # Common case (1D positions)
             self.positions.copy_to_gpu(total_num_scheduled_tokens)
->>>>>>> 0ff902f3
 
         use_spec_decode = len(
             scheduler_output.scheduled_spec_decode_tokens) > 0
@@ -1160,7 +1048,6 @@
         shift_computed_tokens: int = 0,
     ) -> list[torch.Tensor]:
         mm_embeds: list[torch.Tensor] = []
-<<<<<<< HEAD
         for i, req_id in enumerate(input_batch.req_ids):
             num_scheduled_tokens = input_batch.num_scheduled_tokens[i]
             req_idx = self.requests.req_id_to_index[req_id]
@@ -1169,16 +1056,7 @@
                 shift_computed_tokens)
             req_data = self.requests.req_data[req_idx]
             mm_positions = req_data.mm_positions
-=======
-        for req_id in self.input_batch.req_ids:
-            num_scheduled_tokens = scheduler_output.num_scheduled_tokens[
-                req_id]
-            req_state = self.requests[req_id]
-            num_computed_tokens = \
-                req_state.num_computed_tokens + shift_computed_tokens
-            mm_positions = req_state.mm_positions
-            mm_hashes = req_state.mm_hashes
->>>>>>> 0ff902f3
+            mm_hashes = req_data.mm_hashes
             for i, pos_info in enumerate(mm_positions):
                 start_pos = pos_info.offset
                 num_encoder_tokens = pos_info.length
@@ -2043,13 +1921,8 @@
             # Get the logits corresponding to this req's prompt tokens.
             # If this is a partial request (i.e. chunked prefill),
             # then there is prompt logprob generated for each index.
-<<<<<<< HEAD
-            req_idx = 0
-            offset = self.query_start_loc_np[req_idx].item()
-=======
             req_idx = self.input_batch.req_id_to_index[req_id]
             offset = self.query_start_loc.np[req_idx].item()
->>>>>>> 0ff902f3
             prompt_hidden_states = hidden_states[offset:offset + num_logits]
             logits = self.model.compute_logits(prompt_hidden_states, None)
 
@@ -2248,17 +2121,10 @@
                     query_start_loc=self.query_start_loc.gpu[:num_reqs + 1],
                     query_start_loc_cpu=self.query_start_loc.cpu[:num_reqs +
                                                                  1],
-<<<<<<< HEAD
-                    seq_lens=self.seq_lens[:num_reqs],
-                    seq_lens_cpu=self.seq_lens_cpu[:num_reqs],
+                    seq_lens=self.seq_lens.gpu[:num_reqs],
+                    seq_lens_cpu=self.seq_lens.cpu[:num_reqs],
                     num_computed_tokens_cpu=self.requests.num_computed_tokens.
                     cpu[:num_reqs],
-=======
-                    seq_lens=self.seq_lens.gpu[:num_reqs],
-                    seq_lens_cpu=self.seq_lens.cpu[:num_reqs],
-                    num_computed_tokens_cpu=self.input_batch.
-                    num_computed_tokens_cpu_tensor[:num_reqs],
->>>>>>> 0ff902f3
                     num_reqs=num_reqs,
                     num_actual_tokens=num_tokens,
                     max_query_len=max_query_len,
