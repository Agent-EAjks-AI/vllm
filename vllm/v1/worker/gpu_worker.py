# SPDX-License-Identifier: Apache-2.0
# SPDX-FileCopyrightText: Copyright contributors to the vLLM project
"""A GPU worker class."""
import copy
import gc
import os
from contextlib import AbstractContextManager, nullcontext
from typing import TYPE_CHECKING, Any, Optional, Union

import torch
import torch.distributed
import torch.nn as nn

import vllm.envs as envs
from vllm.config import VllmConfig
from vllm.distributed import (ensure_model_parallel_initialized,
                              init_distributed_environment,
                              set_custom_all_reduce)
from vllm.distributed.kv_transfer import ensure_kv_transfer_initialized
from vllm.distributed.parallel_state import get_pp_group, get_tp_group
from vllm.logger import init_logger
from vllm.lora.request import LoRARequest
from vllm.model_executor import set_random_seed
from vllm.model_executor.warmup.kernel_warmup import kernel_warmup
from vllm.platforms import current_platform
from vllm.sequence import IntermediateTensors
from vllm.tasks import SupportedTask
from vllm.utils import GiB_bytes, MemorySnapshot, memory_profiling
from vllm.v1.engine import ReconfigureDistributedRequest, ReconfigureRankType
from vllm.v1.intermediates.intermediates_logging import intermediate_logging
from vllm.v1.kv_cache_interface import KVCacheConfig, KVCacheSpec
from vllm.v1.outputs import (EMPTY_MODEL_RUNNER_OUTPUT, AsyncModelRunnerOutput,
                             DraftTokenIds, ModelRunnerOutput)
from vllm.v1.utils import report_usage_stats
from vllm.v1.worker.gpu_model_runner import GPUModelRunner
from vllm.v1.worker.worker_base import WorkerBase

logger = init_logger(__name__)

if TYPE_CHECKING:
    from vllm.model_executor.model_loader.tensorizer import TensorizerConfig
    from vllm.v1.core.sched.output import SchedulerOutput


class Worker(WorkerBase):

    def __init__(
        self,
        vllm_config: VllmConfig,
        local_rank: int,
        rank: int,
        distributed_init_method: str,
        is_driver_worker: bool = False,
    ):

        super().__init__(vllm_config=vllm_config,
                         local_rank=local_rank,
                         rank=rank,
                         distributed_init_method=distributed_init_method,
                         is_driver_worker=is_driver_worker)

        if self.model_config.trust_remote_code:
            # note: lazy import to avoid importing torch before initializing
            from vllm.utils import init_cached_hf_modules
            init_cached_hf_modules()

        # Buffers saved before sleep
        self._sleep_saved_buffers: dict[str, torch.Tensor] = {}

        # Torch profiler. Enabled and configured through env vars:
        # VLLM_TORCH_PROFILER_DIR=/path/to/save/trace
        if envs.VLLM_TORCH_PROFILER_DIR:
            torch_profiler_trace_dir = envs.VLLM_TORCH_PROFILER_DIR
            logger.info("Profiling enabled. Traces will be saved to: %s",
                        torch_profiler_trace_dir)
            logger.debug(
                "Profiler config: record_shapes=%s,"
                "profile_memory=%s,with_stack=%s,with_flops=%s",
                envs.VLLM_TORCH_PROFILER_RECORD_SHAPES,
                envs.VLLM_TORCH_PROFILER_WITH_PROFILE_MEMORY,
                envs.VLLM_TORCH_PROFILER_WITH_STACK,
                envs.VLLM_TORCH_PROFILER_WITH_FLOPS,
            )
            self.profiler = torch.profiler.profile(
                activities=[
                    torch.profiler.ProfilerActivity.CPU,
                    torch.profiler.ProfilerActivity.CUDA,
                ],
                record_shapes=envs.VLLM_TORCH_PROFILER_RECORD_SHAPES,
                profile_memory=envs.VLLM_TORCH_PROFILER_WITH_PROFILE_MEMORY,
                with_stack=envs.VLLM_TORCH_PROFILER_WITH_STACK,
                with_flops=envs.VLLM_TORCH_PROFILER_WITH_FLOPS,
                on_trace_ready=torch.profiler.tensorboard_trace_handler(
                    torch_profiler_trace_dir, use_gzip=True))
        else:
            self.profiler = None

    def sleep(self, level: int = 1) -> None:
        from vllm.device_allocator.cumem import CuMemAllocator

        free_bytes_before_sleep = torch.cuda.mem_get_info()[0]

        # Save the buffers before level 2 sleep
        if level == 2:
            model = self.model_runner.model
            self._sleep_saved_buffers = {
                name: buffer.cpu().clone()
                for name, buffer in model.named_buffers()
            }

        allocator = CuMemAllocator.get_instance()
        allocator.sleep(offload_tags=("weights", ) if level == 1 else tuple())
        free_bytes_after_sleep, total = torch.cuda.mem_get_info()
        freed_bytes = free_bytes_after_sleep - free_bytes_before_sleep
        used_bytes = total - free_bytes_after_sleep
        assert freed_bytes >= 0, "Memory usage increased after sleeping."
        logger.info(
            "Sleep mode freed %.2f GiB memory, "
            "%.2f GiB memory is still in use.", freed_bytes / GiB_bytes,
            used_bytes / GiB_bytes)

    def wake_up(self, tags: Optional[list[str]] = None) -> None:
        from vllm.device_allocator.cumem import CuMemAllocator

        allocator = CuMemAllocator.get_instance()
        allocator.wake_up(tags)

        # Restore the buffers after level 2 sleep
        if len(self._sleep_saved_buffers):
            model = self.model_runner.model
            for name, buffer in model.named_buffers():
                if name in self._sleep_saved_buffers:
                    buffer.data.copy_(self._sleep_saved_buffers[name].data)
            self._sleep_saved_buffers = {}

    def _maybe_get_memory_pool_context(self,
                                       tag: str) -> AbstractContextManager:
        if self.vllm_config.model_config.enable_sleep_mode:
            from vllm.device_allocator.cumem import CuMemAllocator

            allocator = CuMemAllocator.get_instance()
            if tag == "weights":
                assert allocator.get_current_usage() == 0, (
                    "Sleep mode can only be "
                    "used for one instance per process.")
            context = allocator.use_memory_pool(tag=tag)
        else:
            context = nullcontext()
        return context

    def initialize_cache(self, num_gpu_blocks: int,
                         num_cpu_blocks: int) -> None:
        self.cache_config.num_gpu_blocks = num_gpu_blocks
        self.cache_config.num_cpu_blocks = num_cpu_blocks

    def init_device(self):
        if self.device_config.device.type == "cuda":
            # torch.distributed.all_reduce does not free the input tensor until
            # the synchronization point. This causes the memory usage to grow
            # as the number of all_reduce calls increases. This env var disables
            # this behavior.
            # Related issue:
            # https://discuss.pytorch.org/t/cuda-allocation-lifetime-for-inputs-to-distributed-all-reduce/191573
            os.environ["TORCH_NCCL_AVOID_RECORD_STREAMS"] = "1"

            # This env var set by Ray causes exceptions with graph building.
            os.environ.pop("NCCL_ASYNC_ERROR_HANDLING", None)
            self.device = torch.device(f"cuda:{self.local_rank}")
            current_platform.set_device(self.device)

            current_platform.check_if_supports_dtype(self.model_config.dtype)
            gc.collect()
            torch.cuda.empty_cache()

            # take current memory snapshot
            self.init_snapshot = MemorySnapshot()
            self.requested_memory = (self.init_snapshot.total_memory *
                                     self.cache_config.gpu_memory_utilization)
            if self.init_snapshot.free_memory < self.requested_memory:
                GiB = lambda b: round(b / GiB_bytes, 2)
                raise ValueError(
                    f"Free memory on device "
                    f"({GiB(self.init_snapshot.free_memory)}/"
                    f"{GiB(self.init_snapshot.total_memory)} GiB) on startup "
                    f"is less than desired GPU memory utilization "
                    f"({self.cache_config.gpu_memory_utilization}, "
                    f"{GiB(self.requested_memory)} GiB). Decrease GPU memory "
                    f"utilization or reduce GPU memory used by other processes."
                )
        else:
            raise RuntimeError(
                f"Not support device type: {self.device_config.device}")
        # Initialize the distributed environment.
        init_worker_distributed_environment(self.vllm_config, self.rank,
                                            self.distributed_init_method,
                                            self.local_rank,
                                            current_platform.dist_backend)
        # Set random seed.
        set_random_seed(self.model_config.seed)

        # Construct the model runner
        self.model_runner: GPUModelRunner = GPUModelRunner(
            self.vllm_config, self.device)

        if self.rank == 0:
            # If usage stat is enabled, collect relevant info.
            report_usage_stats(self.vllm_config)

    # FIXME(youkaichao & ywang96): Use TorchDispatchMode instead of memory pool
    # to hijack tensor allocation.
    def load_model(self) -> None:
        eep_scale_up = os.environ.get("VLLM_ELASTIC_EP_SCALE_UP_LAUNCH") == "1"
        with self._maybe_get_memory_pool_context(tag="weights"):
            self.model_runner.load_model(eep_scale_up=eep_scale_up)

    def update_config(self, overrides: dict[str, Any]) -> None:
        self.model_runner.update_config(overrides)

    def reload_weights(self) -> None:
        self.model_runner.reload_weights()

    @torch.inference_mode()
    def determine_available_memory(self) -> int:
        """Profiles the peak memory usage of the model to determine how much
        memory can be used for KV cache without OOMs.

        The engine will first conduct a profiling of the existing memory usage.
        Then, it calculates the free memory that can be used for KV cache in
        bytes.

        Tip:
            You may limit the usage of GPU memory
            by adjusting the `gpu_memory_utilization` parameter.
        """
        torch.cuda.empty_cache()
        torch.cuda.reset_peak_memory_stats()
        GiB = lambda b: b / GiB_bytes

        # Execute a forward pass with dummy inputs to profile the memory usage
        # of the model.
        with memory_profiling(
                self.init_snapshot,
                weights_memory=int(
                    self.model_runner.model_memory_usage)) as profile_result:
            self.model_runner.profile_run()

        free_gpu_memory = profile_result.after_profile.free_memory
        # NOTE(woosuk): Here we assume that the other processes using the same
        # GPU did not change their memory usage during the profiling.
        assert self.init_snapshot.free_memory > free_gpu_memory, (
            "Error in memory profiling. "
            f"Initial free memory {GiB(self.init_snapshot.free_memory)} GiB, "
            f"current free memory {GiB(free_gpu_memory)} GiB. "
            "This happens when other processes sharing the same container "
            "release GPU memory while vLLM is profiling during initialization. "
            "To fix this, ensure consistent GPU memory allocation or "
            "isolate vLLM in its own container.")
        available_kv_cache_memory = self.requested_memory \
            - profile_result.non_kv_cache_memory

        unrequested_memory = self.init_snapshot.free_memory \
            - self.requested_memory
        logger.debug(
            "Initial free memory: %.2f GiB; "
            "Requested memory: %.2f (util), %.2f GiB",
            GiB(self.init_snapshot.free_memory),
            self.cache_config.gpu_memory_utilization,
            GiB(self.requested_memory),
        )
        logger.debug(
            "Free memory after profiling: %.2f GiB (total), "
            "%.2f GiB (within requested)",
            GiB(free_gpu_memory),
            GiB(free_gpu_memory - unrequested_memory),
        )
        logger.debug(profile_result)
        logger.info("Available KV cache memory: %.2f GiB",
                    GiB(available_kv_cache_memory))
        gc.collect()

        return int(available_kv_cache_memory)

    def get_kv_cache_spec(self) -> dict[str, KVCacheSpec]:
        return self.model_runner.get_kv_cache_spec()

    def initialize_from_config(self, kv_cache_config: KVCacheConfig) -> None:
        """Allocate GPU KV cache with the specified kv_cache_config."""

        if self.vllm_config.model_config.enable_sleep_mode:
            from vllm.device_allocator.cumem import CuMemAllocator

            allocator = CuMemAllocator.get_instance()
            context = allocator.use_memory_pool(tag="kv_cache")
        else:
            context = nullcontext()
        with context:
            self.model_runner.initialize_kv_cache(kv_cache_config)

    def compile_or_warm_up_model(self) -> None:
        # warm up sizes that are not in cudagraph capture sizes,
        # but users still want to compile for better performance,
        # e.g. for the max-num-batched token size in chunked prefill.
        warmup_sizes = self.vllm_config.compilation_config.compile_sizes.copy()
        if not self.model_config.enforce_eager:
            warmup_sizes = [
                x for x in warmup_sizes if x not in
                self.vllm_config.compilation_config.cudagraph_capture_sizes
            ]
        # We skip EPLB here since we don't want to record dummy metrics
        for size in sorted(warmup_sizes, reverse=True):
            logger.info("Compile and warming up model for size %d", size)
            self.model_runner._dummy_run(size,
                                         skip_eplb=True,
                                         remove_lora=False)
        self.model_runner.maybe_remove_all_loras(self.model_runner.lora_config)

        # Warmup and tune the kernels used during model execution before
        # cuda graph capture.
        kernel_warmup(self)

        if not self.model_config.enforce_eager:
            self.model_runner.capture_model()

        # Warm up sampler and preallocate memory buffer for logits and other
        # sampling related tensors of max possible shape to avoid memory
        # fragmentation issue.
        # NOTE: This is called after `capture_model` on purpose to prevent
        # memory buffers from being cleared by `torch.cuda.empty_cache`.
        if get_pp_group().is_last_rank:
            max_num_reqs = min(self.scheduler_config.max_num_seqs,
                               self.scheduler_config.max_num_batched_tokens)

            # We skip EPLB here since we don't want to record dummy metrics
            hidden_states, last_hidden_states = \
                self.model_runner._dummy_run(
                    num_tokens=max_num_reqs,
                    skip_eplb=True,
                )
            if self.model_runner.is_pooling_model:
                self.model_runner._dummy_pooler_run(hidden_states)
            else:
                self.model_runner._dummy_sampler_run(
                    hidden_states=last_hidden_states)

        # Reset the seed to ensure that the random state is not affected by
        # the model initialization and profiling.
        set_random_seed(self.model_config.seed)

    def get_model(self) -> nn.Module:
        return self.model_runner.get_model()

    def get_supported_tasks(self) -> tuple[SupportedTask, ...]:
        return self.model_runner.get_supported_tasks()

    @torch.inference_mode()
    def execute_model(
        self,
        scheduler_output: "SchedulerOutput",
    ) -> Optional[Union[ModelRunnerOutput, AsyncModelRunnerOutput]]:
        intermediate_tensors = None
        forward_pass = scheduler_output.total_num_scheduled_tokens > 0
        if forward_pass and not get_pp_group().is_first_rank:
            intermediate_tensors = IntermediateTensors(
                get_pp_group().recv_tensor_dict(
                    all_gather_group=get_tp_group()))

<<<<<<< HEAD
        with intermediate_logging(self.vllm_config.intermediate_log_config):
            output = self.model_runner.execute_model(scheduler_output,
                                                     intermediate_tensors)
=======
        output = self.model_runner.execute_model(scheduler_output,
                                                 intermediate_tensors)
        if isinstance(output, (ModelRunnerOutput, AsyncModelRunnerOutput)):
            return output
>>>>>>> e10fef08

        assert isinstance(output, IntermediateTensors)
        parallel_config = self.vllm_config.parallel_config
        assert parallel_config.distributed_executor_backend != (
            "external_launcher") and not get_pp_group().is_last_rank

        get_pp_group().send_tensor_dict(output.tensors,
                                        all_gather_group=get_tp_group())

        kv_connector_output = output.kv_connector_output
        if not kv_connector_output:
            return None

        # In case of PP with kv transfer, we need to pass through the
        # kv_connector_output
        if (not kv_connector_output.finished_sending
                and not kv_connector_output.finished_recving):
            return EMPTY_MODEL_RUNNER_OUTPUT

        output = copy.copy(EMPTY_MODEL_RUNNER_OUTPUT)
        output.kv_connector_output = kv_connector_output
        return output

    def take_draft_token_ids(self) -> Optional[DraftTokenIds]:
        return self.model_runner.take_draft_token_ids()

    def profile(self, is_start: bool = True):
        if self.profiler is None:
            raise RuntimeError("Profiler is not enabled.")
        if is_start:
            self.profiler.start()
        else:
            self.profiler.stop()
            # only print profiler results on rank 0
            if self.local_rank == 0:
                print(self.profiler.key_averages().table(
                    sort_by="self_cuda_time_total"))

    def execute_dummy_batch(self) -> None:
        self.model_runner._dummy_run(1)

    def add_lora(self, lora_request: LoRARequest) -> bool:
        return self.model_runner.add_lora(lora_request)

    def remove_lora(self, lora_id: int) -> bool:
        return self.model_runner.remove_lora(lora_id)

    def list_loras(self) -> set[int]:
        return self.model_runner.list_loras()

    def pin_lora(self, lora_id: int) -> bool:
        return self.model_runner.pin_lora(lora_id)

    def check_health(self) -> None:
        # worker will always be healthy as long as it's running.
        return

    def _eplb_before_scale_down(self, old_ep_size: int,
                                new_ep_size: int) -> None:
        from vllm.distributed.parallel_state import get_ep_group
        if get_ep_group().rank == 0:
            logger.info("[Elastic EP] Starting expert resharding "
                        "before scaling down...")
        rank_mapping = {
            old_ep_rank: old_ep_rank if old_ep_rank < new_ep_size else -1
            for old_ep_rank in range(old_ep_size)
        }
        assert self.model_runner.eplb_state is not None
        self.model_runner.eplb_state.rearrange(self.model_runner.model,
                                               execute_shuffle=True,
                                               global_expert_load=None,
                                               rank_mapping=rank_mapping)
        torch.cuda.synchronize()
        if get_ep_group().rank == 0:
            logger.info("[Elastic EP] Expert resharding completed!")

    def _eplb_after_scale_up(
            self, old_ep_size: int, new_ep_size: int,
            global_expert_load: Optional[torch.Tensor]) -> None:
        from vllm.distributed.parallel_state import get_ep_group
        if get_ep_group().rank == 0:
            logger.info("[Elastic EP] Starting expert resharding "
                        "after scaling up...")
        rank_mapping = {
            old_ep_rank: old_ep_rank
            for old_ep_rank in range(old_ep_size)
        }
        assert self.model_runner.eplb_state is not None
        self.model_runner.eplb_state.rearrange(
            self.model_runner.model,
            execute_shuffle=True,
            global_expert_load=global_expert_load,
            rank_mapping=rank_mapping)
        if get_ep_group().rank == 0:
            logger.info("[Elastic EP] Expert resharding completed!")

    def _reconfigure_parallel_config(
            self, reconfig_request: ReconfigureDistributedRequest) -> None:
        """
        Update parallel config with provided reconfig_request
        """
        parallel_config = self.vllm_config.parallel_config
        parallel_config.data_parallel_size = \
            reconfig_request.new_data_parallel_size
        if reconfig_request.new_data_parallel_rank != \
        ReconfigureRankType.KEEP_CURRENT_RANK:
            parallel_config.data_parallel_rank = \
                reconfig_request.new_data_parallel_rank
        if reconfig_request.new_data_parallel_rank_local != \
        ReconfigureRankType.KEEP_CURRENT_RANK:
            parallel_config.data_parallel_rank_local = \
                reconfig_request.new_data_parallel_rank_local
        parallel_config.data_parallel_master_ip = \
            reconfig_request.new_data_parallel_master_ip
        parallel_config.data_parallel_master_port = \
            reconfig_request.new_data_parallel_master_port

    def _reconfigure_moe(self, old_ep_size: int,
                         new_ep_size: int) -> Optional[torch.Tensor]:
        """
        Reconfigure MoE modules with provided reconfig_request

        Return the global expert load if new_ep_size > old_ep_size,
        otherwise None
        """
        from vllm.distributed.parallel_state import (
            get_dp_group, get_ep_group, prepare_communication_buffer_for_model)
        from vllm.model_executor.layers.fused_moe.layer import (
            FusedMoEParallelConfig)

        parallel_config = self.vllm_config.parallel_config
        moe_modules = [
            module for module in self.model_runner.model.modules()
            if (module.__class__.__name__ == "FusedMoE"
                or module.__class__.__name__ == "SharedFusedMoE")
        ]
        num_local_experts = moe_modules[0].moe_config.num_local_experts
        assert all(module.moe_config.num_local_experts == num_local_experts
                   for module in moe_modules), (
                       "All MoE modules must have the same number of experts")
        for module in moe_modules:
            module.moe_config.num_experts = num_local_experts * new_ep_size
            module.global_num_experts = module.moe_config.num_experts
            module.moe_parallel_config = FusedMoEParallelConfig.make(
                tp_size_=get_tp_group().world_size,
                dp_size_=get_dp_group().world_size,
                vllm_parallel_config=parallel_config,
            )
            module.moe_config.moe_parallel_config = module.moe_parallel_config
        if new_ep_size < old_ep_size:
            num_local_physical_experts = num_local_experts
            assert self.model_runner.eplb_state is not None
            new_physical_experts = \
                self.model_runner.eplb_state.physical_to_logical_map.shape[1]
            parallel_config.eplb_config.num_redundant_experts = (
                new_physical_experts -
                self.model_runner.eplb_state.logical_replica_count.shape[1])
            global_expert_load = None
        else:
            num_local_physical_experts = torch.tensor([num_local_experts],
                                                      dtype=torch.int32,
                                                      device="cpu")
            torch.distributed.broadcast(num_local_physical_experts,
                                        group=get_ep_group().cpu_group,
                                        group_src=0)
            num_local_physical_experts = num_local_physical_experts.item()
            new_physical_experts = num_local_physical_experts * new_ep_size
            assert self.model_runner.eplb_state is not None
            global_expert_load = self.model_runner.eplb_state.rearrange(
                self.model_runner.model, execute_shuffle=False)
            parallel_config.eplb_config.num_redundant_experts = (
                new_physical_experts - global_expert_load.shape[1])
        prepare_communication_buffer_for_model(self.model_runner.model)
        self.model_runner.model.update_physical_experts_metadata(
            num_physical_experts=new_physical_experts,
            num_local_physical_experts=num_local_physical_experts)
        return global_expert_load

    def reinitialize_distributed(
            self, reconfig_request: ReconfigureDistributedRequest) -> None:
        from vllm.config import set_current_vllm_config
        from vllm.distributed.parallel_state import (
            cleanup_dist_env_and_memory, get_ep_group)

        old_ep_size = get_ep_group().world_size
        old_ep_rank = get_ep_group().rank
        new_ep_size = reconfig_request.new_data_parallel_size * get_tp_group(
        ).world_size * get_pp_group().world_size
        if new_ep_size < old_ep_size:
            self._eplb_before_scale_down(old_ep_size, new_ep_size)

        cleanup_dist_env_and_memory()

        if reconfig_request.new_data_parallel_rank == \
        ReconfigureRankType.SHUTDOWN_CURRENT_RANK:
            assert old_ep_rank >= new_ep_size
            # shutdown
            return

        self._reconfigure_parallel_config(reconfig_request)

        with set_current_vllm_config(self.vllm_config):
            init_worker_distributed_environment(self.vllm_config, self.rank,
                                                self.distributed_init_method,
                                                self.local_rank)

        global_expert_load = self._reconfigure_moe(old_ep_size, new_ep_size)

        if new_ep_size > old_ep_size:
            assert global_expert_load is not None
            self._eplb_after_scale_up(old_ep_size, new_ep_size,
                                      global_expert_load)

    def save_sharded_state(
        self,
        path: str,
        pattern: Optional[str] = None,
        max_size: Optional[int] = None,
    ) -> None:
        from vllm.model_executor.model_loader import ShardedStateLoader
        ShardedStateLoader.save_model(
            self.model_runner.model,
            path,
            pattern=pattern,
            max_size=max_size,
        )

    def save_tensorized_model(
        self,
        tensorizer_config: "TensorizerConfig",
    ) -> None:
        self.model_runner.save_tensorized_model(
            tensorizer_config=tensorizer_config, )

    def shutdown(self) -> None:
        self.model_runner.ensure_kv_transfer_shutdown()


def init_worker_distributed_environment(
    vllm_config: VllmConfig,
    rank: int,
    distributed_init_method: Optional[str] = None,
    local_rank: int = -1,
    backend: str = "nccl",
) -> None:
    """Initialize the distributed environment."""
    parallel_config = vllm_config.parallel_config
    set_custom_all_reduce(not parallel_config.disable_custom_all_reduce)

    init_distributed_environment(parallel_config.world_size, rank,
                                 distributed_init_method, local_rank, backend)

    ensure_model_parallel_initialized(
        parallel_config.tensor_parallel_size,
        parallel_config.pipeline_parallel_size,
        parallel_config.decode_context_parallel_size)

    ensure_kv_transfer_initialized(vllm_config)<|MERGE_RESOLUTION|>--- conflicted
+++ resolved
@@ -363,17 +363,11 @@
             intermediate_tensors = IntermediateTensors(
                 get_pp_group().recv_tensor_dict(
                     all_gather_group=get_tp_group()))
-
-<<<<<<< HEAD
         with intermediate_logging(self.vllm_config.intermediate_log_config):
             output = self.model_runner.execute_model(scheduler_output,
                                                      intermediate_tensors)
-=======
-        output = self.model_runner.execute_model(scheduler_output,
-                                                 intermediate_tensors)
         if isinstance(output, (ModelRunnerOutput, AsyncModelRunnerOutput)):
             return output
->>>>>>> e10fef08
 
         assert isinstance(output, IntermediateTensors)
         parallel_config = self.vllm_config.parallel_config
